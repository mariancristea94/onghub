import { plainToClass } from 'class-transformer';
import {
  IsEnum,
  IsNumber,
  validateSync,
  IsString,
  IsOptional,
  Length,
} from 'class-validator';

export enum Environment {
  Local = 'local',
  Development = 'development',
  Staging = 'staging',
  Production = 'production',
}

class EnvironmentVariables {
  @IsEnum(Environment)
  NODE_ENV: Environment;

  @IsNumber()
  PORT: number;

  @IsOptional()
  DATABASE_URL: string;

  @IsString()
  DATABASE_USER: string;

  @IsString()
  DATABASE_PASSWORD: string;

  @IsString()
  DATABASE_NAME: string;

  @IsNumber()
  DATABASE_PORT: number;

  @IsString()
  DATABASE_HOST: string;

  @IsNumber()
  THROTTLE_TTL: number;

  @IsNumber()
  THROTTLE_LIMIT: number;

  @IsString()
  REDIS_HOST: string;

  @IsNumber()
  REDIS_PORT: number;

  @IsNumber()
  CACHE_TTL: number;

  @IsString()
  COGNITO_USER_POOL_ID: string;
  @IsString()
  COGNITO_CLIENT_ID: string;
  @IsString()
  COGNITO_REGION: string;

  @IsString()
  AWS_ACCESS_KEY_ID: string;
  @IsString()
  AWS_SECRET_ACCESS_KEY: string;
  @IsString()
  AWS_S3_BUCKET_NAME: string;

  @IsString()
  MAIL_FROM: string;

  @IsString()
<<<<<<< HEAD
  AWS_S3_BUCKET_NAME_PUBLIC: string;
=======
  @Length(32)
  ENCRYPTION_KEY: string;
>>>>>>> 63f359bc
}

export function validate(config: Record<string, unknown>) {
  const validatedConfig = plainToClass(EnvironmentVariables, config, {
    enableImplicitConversion: true,
  });

  const errors = validateSync(validatedConfig, {
    skipMissingProperties: false,
  });

  if (errors.length > 0) {
    throw new Error(errors.toString());
  }
  return validatedConfig;
}<|MERGE_RESOLUTION|>--- conflicted
+++ resolved
@@ -73,12 +73,11 @@
   MAIL_FROM: string;
 
   @IsString()
-<<<<<<< HEAD
   AWS_S3_BUCKET_NAME_PUBLIC: string;
-=======
+
+  @IsString()
   @Length(32)
   ENCRYPTION_KEY: string;
->>>>>>> 63f359bc
 }
 
 export function validate(config: Record<string, unknown>) {
