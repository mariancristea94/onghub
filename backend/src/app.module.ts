--- conflicted
+++ resolved
@@ -7,16 +7,12 @@
 import { RateLimiterConfigService } from './common/config/rate-limiter-config.service';
 import { ThrottlerGuardByIP } from './common/guards/ThrottlerGuardByIP.guard';
 import { validate } from './env.validation';
-<<<<<<< HEAD
-import { OrganizationModule } from './organization/organization.module';
 import { EmailModule } from './email/email.module';
 import { BullModule } from '@nestjs/bull';
-=======
 import { OrganizationModule } from './modules/organization/organization.module';
 import { CacheProviderModule } from './providers/cache/cache-provider.module';
 import { DatabaseProviderModule } from './providers/database/database-provider.module';
 import { SharedModule } from './shared/shared.module';
->>>>>>> 5b68aeb1
 
 @Module({
   imports: [
@@ -33,7 +29,6 @@
 
     // Business modules
     OrganizationModule,
-<<<<<<< HEAD
     EmailModule,
     BullModule.forRoot({
       redis: {
@@ -41,9 +36,7 @@
         port: 6379,
       },
     }),
-=======
     SharedModule,
->>>>>>> 5b68aeb1
   ],
   providers: [
     {
