--- conflicted
+++ resolved
@@ -373,7 +373,6 @@
     return practiceProgram;
   }
 
-<<<<<<< HEAD
   public async findWithOrganization(
     id: number,
   ): Promise<
@@ -404,10 +403,7 @@
     };
   }
 
-  public async delete(id: number): Promise<void> {
-=======
   public async delete(id: number, organizationId?: number): Promise<void> {
->>>>>>> 33fdde98
     try {
       const where = organizationId ? { id, organizationId } : { id };
       await this.practiceProgramRepository.remove({ where });
