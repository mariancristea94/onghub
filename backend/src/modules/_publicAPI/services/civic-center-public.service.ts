import { Injectable } from '@nestjs/common';
import { Pagination } from 'src/common/interfaces/pagination';
import { CivicCenterServiceSearchFilterDto } from 'src/modules/civic-center-service/dto/civic-center-service-search-filter.dto';
import { CivicCenterServiceService } from 'src/modules/civic-center-service/services/civic-center.service';
import { GetOrganizationWithPracticeProgramsFilterDto } from 'src/modules/organization/dto/get-organization-with-practice-programs-fillter.dto';
import { OrganizationFlat } from 'src/modules/organization/interfaces/OrganizationFlat.interface';
import { OrganizationWithServices } from 'src/modules/organization/interfaces/OrganizationWithServices.interface';
import { OrganizationService } from 'src/modules/organization/services';

@Injectable()
export class CivicCenterPublicService {
  constructor(
    private readonly civicCenterService: CivicCenterServiceService,
    private readonly organizationService: OrganizationService,
  ) {}

  public async search(
    civicCenterServiceFilterDto: CivicCenterServiceSearchFilterDto,
  ) {
    return this.civicCenterService.searchCivicCenterServices(
      civicCenterServiceFilterDto,
    );
  }

<<<<<<< HEAD
  public async get(id: number) {
    return this.civicCenterService.findWithOrganization(id);
=======
  public async getOrganizations(
    filters: GetOrganizationWithPracticeProgramsFilterDto,
  ): Promise<Pagination<OrganizationFlat>> {
    return this.organizationService.findAllOrganizationsWithActiveServices(
      filters,
    );
  }

  public async getOrganization(id: number): Promise<OrganizationWithServices> {
    return this.organizationService.findOneOrganizationWithActiveServices(id);
>>>>>>> 229f2f8c
  }
}<|MERGE_RESOLUTION|>--- conflicted
+++ resolved
@@ -22,10 +22,6 @@
     );
   }
 
-<<<<<<< HEAD
-  public async get(id: number) {
-    return this.civicCenterService.findWithOrganization(id);
-=======
   public async getOrganizations(
     filters: GetOrganizationWithPracticeProgramsFilterDto,
   ): Promise<Pagination<OrganizationFlat>> {
@@ -36,6 +32,9 @@
 
   public async getOrganization(id: number): Promise<OrganizationWithServices> {
     return this.organizationService.findOneOrganizationWithActiveServices(id);
->>>>>>> 229f2f8c
+  }
+
+  public async get(id: number) {
+    return this.civicCenterService.findWithOrganization(id);
   }
 }