import {
  Body,
  Controller,
  HttpCode,
  Post,
  UseInterceptors,
} from '@nestjs/common';
import { ApiBearerAuth, ApiBody } from '@nestjs/swagger';
import { Throttle } from '@nestjs/throttler';
import { Public } from 'src/common/decorators/public.decorator';
import { Roles } from 'src/common/decorators/roles.decorator';
import { MailService } from 'src/mail/services/mail.service';
import { ApplicationService } from '../../application/services/application.service';
import { ExtractUser } from '../../user/decorators/user.decorator';
import { User } from '../../user/entities/user.entity';
import { Role } from '../../user/enums/role.enum';
import { ContactMailDto } from '../dto/contact-mail.dto';
import { HasAccessDTO } from '../dto/has-access.dto';
import { HMACVerificationInterceptor } from '../interceptors/hmac.interceptor';
import { PublicKeysManager } from '../public-keys-manager.service';
import { PublicKeys } from '../public-keys.entity';

@Controller('api')
@ApiBearerAuth()
export class PublicAPIController {
  constructor(
    private readonly keysManager: PublicKeysManager,
    private readonly applications: ApplicationService,
    private readonly mailService: MailService,
  ) {}

  @Public()
  @HttpCode(200)
  @Post('/hasAccess')
  async check(
    @Body() { applicationClientId, userId }: HasAccessDTO,
  ): Promise<boolean> {
    return this.applications.hasAccess(applicationClientId, userId);
  }

  @Public()
<<<<<<< HEAD
  @Throttle(1, 60)
  @UseInterceptors(HMACVerificationInterceptor)
=======
>>>>>>> 65940be7
  @ApiBody({ type: ContactMailDto })
  @Post('/contact/feedback')
  async sendMail(@Body() mailOptions: ContactMailDto): Promise<void> {
    await this.mailService.sendEmail({
      to: process.env.MAIL_CONTACT,
      subject: `Feedback - ${mailOptions.sender}`,
      html: `<p>${mailOptions.text}</p>`,
      ...mailOptions,
    });
  }

  @Roles(Role.SUPER_ADMIN)
  @Post('/generate-keys')
  async generateKeys(@ExtractUser() user: User): Promise<PublicKeys> {
    return this.keysManager.generateKeys(undefined, user.email);
  }
}<|MERGE_RESOLUTION|>--- conflicted
+++ resolved
@@ -39,11 +39,7 @@
   }
 
   @Public()
-<<<<<<< HEAD
   @Throttle(1, 60)
-  @UseInterceptors(HMACVerificationInterceptor)
-=======
->>>>>>> 65940be7
   @ApiBody({ type: ContactMailDto })
   @Post('/contact/feedback')
   async sendMail(@Body() mailOptions: ContactMailDto): Promise<void> {
