export const HTTP_ERRORS_MESSAGES = {
  ORGANIZATION: 'Organization not found',
<<<<<<< HEAD
  FINANCIAL: 'Incoming data not corresponding with data from ANAF',
  REGION: 'Missing region(s)',
  LOCAL: 'Missing city/cities',
=======
  ANAF_ERROR: 'Incoming data not corresponding with data from ANAF',
>>>>>>> 3549f3c2
};

export const ERROR_CODES = {
  ORG001: 'ORG001',
  ORG002: 'ORG002',
<<<<<<< HEAD
  ORG003: 'ORG003',
  ORG004: 'ORG004',
  ORG005: 'ORG005',
=======
  ANAF001: 'ANAF001',
>>>>>>> 3549f3c2
};<|MERGE_RESOLUTION|>--- conflicted
+++ resolved
@@ -1,22 +1,14 @@
 export const HTTP_ERRORS_MESSAGES = {
   ORGANIZATION: 'Organization not found',
-<<<<<<< HEAD
-  FINANCIAL: 'Incoming data not corresponding with data from ANAF',
   REGION: 'Missing region(s)',
   LOCAL: 'Missing city/cities',
-=======
   ANAF_ERROR: 'Incoming data not corresponding with data from ANAF',
->>>>>>> 3549f3c2
 };
 
 export const ERROR_CODES = {
   ORG001: 'ORG001',
   ORG002: 'ORG002',
-<<<<<<< HEAD
   ORG003: 'ORG003',
   ORG004: 'ORG004',
-  ORG005: 'ORG005',
-=======
   ANAF001: 'ANAF001',
->>>>>>> 3549f3c2
 };