--- conflicted
+++ resolved
@@ -3,11 +3,6 @@
   IsArray,
   IsNumber,
   IsOptional,
-<<<<<<< HEAD
-  Max,
-  Min,
-=======
->>>>>>> 612fe585
   ValidateNested,
   Max,
 } from 'class-validator';
@@ -16,18 +11,10 @@
 
 export class CreateOrganizationReportDto {
   @IsNumber()
-<<<<<<< HEAD
-  @Min(0)
-=======
->>>>>>> 612fe585
   @Max(99999)
   numberOfVolunteers: number;
 
   @IsNumber()
-<<<<<<< HEAD
-  @Min(0)
-=======
->>>>>>> 612fe585
   @Max(999)
   numberOfContractors: number;
 
