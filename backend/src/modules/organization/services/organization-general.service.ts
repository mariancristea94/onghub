import {
  HttpException,
  Injectable,
  InternalServerErrorException,
  Logger,
} from '@nestjs/common';
import { EventEmitter2 } from '@nestjs/event-emitter';
import { FILE_TYPE } from 'src/shared/enum/FileType.enum';
import { S3FileManagerService } from 'src/shared/services/s3-file-manager.service';
import { FindOneOptions } from 'typeorm';
import { ORGANIZATION_ERRORS } from '../constants/errors.constants';
import { ORGANIZATION_EVENTS } from '../constants/events.constants';
import { UpdateOrganizationGeneralDto } from '../dto/update-organization-general.dto';
import { Organization, OrganizationGeneral } from '../entities';
import { OrganizationStatus } from '../enums/organization-status.enum';
import CUIChangedEvent from '../events/CUI-changed-event.class';
import { OrganizationGeneralRepository } from '../repositories/organization-general.repository';
import { ContactService } from './contact.service';

@Injectable()
export class OrganizationGeneralService {
  private readonly logger = new Logger(OrganizationGeneralService.name);
  constructor(
    private readonly organizationGeneralRepository: OrganizationGeneralRepository,
    private readonly contactService: ContactService,
    private readonly fileManagerService: S3FileManagerService,
    private readonly eventEmitter: EventEmitter2,
  ) {}

  public async update(
    organization: Organization,
    updateOrganizationGeneralDto: UpdateOrganizationGeneralDto,
    logoPath?: string,
    logo?: Express.Multer.File[],
  ) {
    const { cui: currentCUI } = await this.organizationGeneralRepository.get({
      where: { id: organization.organizationGeneralId },
    });

    // Validation 1: Check if the CUI has changed to update the financial data
    if (updateOrganizationGeneralDto.cui !== currentCUI) {
      this.eventEmitter.emit(
        ORGANIZATION_EVENTS.CUI_CHANGED,
        new CUIChangedEvent(organization.id, updateOrganizationGeneralDto.cui),
      );
    }

    let { contact, ...updateOrganizationData } = updateOrganizationGeneralDto;

    // 1. handle contact upload
    // TODO: this will be deprecated
    if (contact) {
      const contactEntity = await this.contactService.get({
        where: { id: contact.id },
      });
      updateOrganizationData['contact'] = { ...contactEntity, ...contact };
    }

    // 2. handle logo
    if (logo) {
      try {
        // 2.1 Get logo path from database
        const organizationGeneral =
          await this.organizationGeneralRepository.get({
            where: { id },
          });

        //2.2 Remove logo if we have any
        if (organizationGeneral.logo) {
          await this.fileManagerService.deleteFiles([organizationGeneral.logo]);
        }

        //2.3 Upload new logo file to s3
        const uploadedFile = await this.fileManagerService.uploadFiles(
          logoPath,
          logo,
          FILE_TYPE.IMAGE,
        );

        // 2.4 Add new logo path to database
        updateOrganizationData = {
          ...updateOrganizationData,
          logo: uploadedFile[0],
        };
      } catch (error) {
        this.logger.error({
          error: { error },
          ...ORGANIZATION_ERRORS.UPLOAD,
        });
        if (error instanceof HttpException) {
          throw error;
        } else {
          throw new InternalServerErrorException({
            ...ORGANIZATION_ERRORS.UPLOAD,
            error,
          });
        }
      }
    }

<<<<<<< HEAD
    // 3. Save organization general data
    try {
      await this.organizationGeneralRepository.save({
        id,
        ...updateOrganizationData,
      });

      let organizationGeneral = await this.organizationGeneralRepository.get({
        where: { id },
        relations: ['city', 'county', 'contact'],
      });

      if (organizationGeneral.logo) {
        const logoPublicUrl =
          await this.fileManagerService.generatePresignedURL(
            organizationGeneral.logo,
          );
        organizationGeneral = {
          ...organizationGeneral,
          logo: logoPublicUrl,
        };
      }
=======
    await this.organizationGeneralRepository.save({
      id: organization.organizationGeneralId,
      ...updateOrganizationData,
    });

    let organizationGeneral = await this.organizationGeneralRepository.get({
      where: { id: organization.organizationGeneralId },
      relations: ['city', 'county', 'contact'],
    });
>>>>>>> 626fc15d

      return organizationGeneral;
    } catch (error) {
      this.logger.error({
        error: { error },
        ...ORGANIZATION_ERRORS.UPDATE_GENERAL,
      });
      if (error instanceof HttpException) {
        throw error;
      } else {
        throw new InternalServerErrorException({
          ...ORGANIZATION_ERRORS.UPDATE_GENERAL,
          error,
        });
      }
    }
  }

  public async findOne(
    options: FindOneOptions<OrganizationGeneral>,
  ): Promise<OrganizationGeneral> {
    return this.organizationGeneralRepository.get(options);
  }
}<|MERGE_RESOLUTION|>--- conflicted
+++ resolved
@@ -12,7 +12,6 @@
 import { ORGANIZATION_EVENTS } from '../constants/events.constants';
 import { UpdateOrganizationGeneralDto } from '../dto/update-organization-general.dto';
 import { Organization, OrganizationGeneral } from '../entities';
-import { OrganizationStatus } from '../enums/organization-status.enum';
 import CUIChangedEvent from '../events/CUI-changed-event.class';
 import { OrganizationGeneralRepository } from '../repositories/organization-general.repository';
 import { ContactService } from './contact.service';
@@ -33,9 +32,10 @@
     logoPath?: string,
     logo?: Express.Multer.File[],
   ) {
-    const { cui: currentCUI } = await this.organizationGeneralRepository.get({
-      where: { id: organization.organizationGeneralId },
-    });
+    const { cui: currentCUI, logo: currentLogoPath } =
+      await this.organizationGeneralRepository.get({
+        where: { id: organization.organizationGeneralId },
+      });
 
     // Validation 1: Check if the CUI has changed to update the financial data
     if (updateOrganizationGeneralDto.cui !== currentCUI) {
@@ -59,25 +59,19 @@
     // 2. handle logo
     if (logo) {
       try {
-        // 2.1 Get logo path from database
-        const organizationGeneral =
-          await this.organizationGeneralRepository.get({
-            where: { id },
-          });
-
-        //2.2 Remove logo if we have any
-        if (organizationGeneral.logo) {
-          await this.fileManagerService.deleteFiles([organizationGeneral.logo]);
+        //2.1 Remove logo if we have any
+        if (currentLogoPath) {
+          await this.fileManagerService.deleteFiles([currentLogoPath]);
         }
 
-        //2.3 Upload new logo file to s3
+        //2.2 Upload new logo file to s3
         const uploadedFile = await this.fileManagerService.uploadFiles(
           logoPath,
           logo,
           FILE_TYPE.IMAGE,
         );
 
-        // 2.4 Add new logo path to database
+        // 2.3 Add new logo path to database
         updateOrganizationData = {
           ...updateOrganizationData,
           logo: uploadedFile[0],
@@ -98,16 +92,15 @@
       }
     }
 
-<<<<<<< HEAD
     // 3. Save organization general data
     try {
       await this.organizationGeneralRepository.save({
-        id,
+        id: organization.organizationGeneralId,
         ...updateOrganizationData,
       });
 
       let organizationGeneral = await this.organizationGeneralRepository.get({
-        where: { id },
+        where: { id: organization.organizationGeneralId },
         relations: ['city', 'county', 'contact'],
       });
 
@@ -121,17 +114,6 @@
           logo: logoPublicUrl,
         };
       }
-=======
-    await this.organizationGeneralRepository.save({
-      id: organization.organizationGeneralId,
-      ...updateOrganizationData,
-    });
-
-    let organizationGeneral = await this.organizationGeneralRepository.get({
-      where: { id: organization.organizationGeneralId },
-      relations: ['city', 'county', 'contact'],
-    });
->>>>>>> 626fc15d
 
       return organizationGeneral;
     } catch (error) {
