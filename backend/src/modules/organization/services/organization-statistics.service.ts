import { Injectable } from '@nestjs/common';
import { ApplicationService } from 'src/modules/application/services/application.service';
import { UserService } from 'src/modules/user/services/user.service';
import { OrganizationService } from '.';
<<<<<<< HEAD
import { OrganizationStatisticsFilterDto } from '../dto/organization-request-filter.dto';
import { Organization } from '../entities';
import { OrganizationFinancialStatus } from '../enums/organization-financial-status.enum';
import { OrganizationStatus } from '../enums/organization-status.enum';
=======
import { CompletionStatus } from '../enums/organization-financial-completion.enum';
import { OrganizationStatus } from '../enums/organization-status.enum';
import { RequestStatus } from '../enums/request-status.enum';
>>>>>>> ec9d697c
import {
  IGeneralONGHubStatistics,
  IOrganizationStatistics,
  IAllOrganizationsStatistics,
<<<<<<< HEAD
  IOrganizationRequestStatistics,
  IOrganizationStatusStatistics,
=======
>>>>>>> ec9d697c
} from '../interfaces/organization-statistics.interface';
import { OrganizationRequestService } from './organization-request.service';

@Injectable()
export class OrganizationStatisticsService {
  constructor(
    private readonly organizationsService: OrganizationService,
    private readonly applicationService: ApplicationService,
    private readonly userService: UserService,
    private readonly organizationRequestService: OrganizationRequestService,
  ) {}

  public async getAllOrganizationsStatistics(): Promise<IAllOrganizationsStatistics> {
<<<<<<< HEAD
    const organizations = await this.organizationsService.getMany({
      where: { status: OrganizationStatus.ACTIVE },
    });
    const users = await this.userService.findMany({});
    const organizationRequest = await this.organizationRequestService.findMany(
      {},
    );
    const applications = await this.applicationService.getMany({});
    return {
      numberOfActiveOrganizations: organizations.length,
      numberOfUpdatedOrganizations: organizations.filter(
        (ong: Organization) =>
          ong.financialStatus === OrganizationFinancialStatus.COMPLETED,
      ).length,
      numberOfPendingRequests: organizationRequest.length,
      numberOfUsers: users.length,
      meanNumberOfUsers: Math.ceil(organizations.length / users.length),
      numberOfApps: applications.length,
=======
    const numberOfActiveOrganizations =
      await this.organizationsService.countOrganizations({
        where: { status: OrganizationStatus.ACTIVE },
      });

    const numberOfUpdatedOrganizations =
      await this.organizationsService.countOrganizations({
        where: {
          status: OrganizationStatus.ACTIVE,
          completionStatus: CompletionStatus.COMPLETED,
        },
      });

    const numberOfUsers = await this.userService.countUsers();

    const numberOfPendingRequests =
      await this.organizationRequestService.countOrganizationRequest({
        where: { status: RequestStatus.PENDING },
      });

    const numberOfApps = await this.applicationService.countApplications();

    return {
      numberOfActiveOrganizations,
      numberOfUpdatedOrganizations,
      numberOfPendingRequests,
      numberOfUsers,
      meanNumberOfUsers: Math.ceil(numberOfActiveOrganizations / numberOfUsers),
      numberOfApps,
>>>>>>> ec9d697c
    };
  }

  public async getOrganizationStatistics(
    organizationId: number,
  ): Promise<IOrganizationStatistics> {
    const organization = await this.organizationsService.find(organizationId);
    const installedApps = await this.applicationService.findApplicationsForOng(
      organizationId,
    );
<<<<<<< HEAD
    const users = await this.userService.findMany({
=======
    const numberOfUsers = await this.userService.countUsers({
>>>>>>> ec9d697c
      where: { organizationId },
    });

    return {
      isOrganizationUpdated:
<<<<<<< HEAD
        organization.financialStatus === OrganizationFinancialStatus.COMPLETED
          ? true
          : false,
      organizationCreatedOn: organization.createdOn,
      organizationSyncedOn: organization.syncedOn,
      numberOfInstalledApps: installedApps.length,
      numberOfUsers: users.length,
=======
        organization.completionStatus === CompletionStatus.COMPLETED,
      organizationCreatedOn: organization.createdOn,
      organizationSyncedOn: organization.syncedOn,
      numberOfInstalledApps: installedApps.length,
      numberOfUsers,
>>>>>>> ec9d697c
      hubStatistics: await this.getGeneralONGHubStatistics(),
    };
  }

<<<<<<< HEAD
  public async getOrganizationRequestStatistics(
    filters: OrganizationStatisticsFilterDto,
  ): Promise<IOrganizationRequestStatistics> {
    return await this.organizationRequestService.getOrganizationRequestStatistics(
      filters,
    );
  }

  public async getOrganizationStatusStatistics(
    filters: OrganizationStatisticsFilterDto,
  ): Promise<IOrganizationStatusStatistics> {
    return await this.organizationsService.getOrganizationStatusStatistics(
      filters,
    );
  }

  private async getGeneralONGHubStatistics(): Promise<IGeneralONGHubStatistics> {
    const organizations = await this.organizationsService.getMany({
      where: { status: OrganizationStatus.ACTIVE },
    });
    const applications = await this.applicationService.getMany(null);

    return {
      numberOfActiveOrganizations: organizations.length,
      numberOfApplications: applications.length,
=======
  private async getGeneralONGHubStatistics(): Promise<IGeneralONGHubStatistics> {
    const numberOfActiveOrganizations =
      await this.organizationsService.countOrganizations({
        where: { status: OrganizationStatus.ACTIVE },
      });
    const numberOfApplications =
      await this.applicationService.countApplications();

    return {
      numberOfActiveOrganizations,
      numberOfApplications,
>>>>>>> ec9d697c
    };
  }
}<|MERGE_RESOLUTION|>--- conflicted
+++ resolved
@@ -2,25 +2,16 @@
 import { ApplicationService } from 'src/modules/application/services/application.service';
 import { UserService } from 'src/modules/user/services/user.service';
 import { OrganizationService } from '.';
-<<<<<<< HEAD
 import { OrganizationStatisticsFilterDto } from '../dto/organization-request-filter.dto';
-import { Organization } from '../entities';
-import { OrganizationFinancialStatus } from '../enums/organization-financial-status.enum';
-import { OrganizationStatus } from '../enums/organization-status.enum';
-=======
 import { CompletionStatus } from '../enums/organization-financial-completion.enum';
 import { OrganizationStatus } from '../enums/organization-status.enum';
 import { RequestStatus } from '../enums/request-status.enum';
->>>>>>> ec9d697c
 import {
   IGeneralONGHubStatistics,
   IOrganizationStatistics,
   IAllOrganizationsStatistics,
-<<<<<<< HEAD
   IOrganizationRequestStatistics,
   IOrganizationStatusStatistics,
-=======
->>>>>>> ec9d697c
 } from '../interfaces/organization-statistics.interface';
 import { OrganizationRequestService } from './organization-request.service';
 
@@ -34,26 +25,6 @@
   ) {}
 
   public async getAllOrganizationsStatistics(): Promise<IAllOrganizationsStatistics> {
-<<<<<<< HEAD
-    const organizations = await this.organizationsService.getMany({
-      where: { status: OrganizationStatus.ACTIVE },
-    });
-    const users = await this.userService.findMany({});
-    const organizationRequest = await this.organizationRequestService.findMany(
-      {},
-    );
-    const applications = await this.applicationService.getMany({});
-    return {
-      numberOfActiveOrganizations: organizations.length,
-      numberOfUpdatedOrganizations: organizations.filter(
-        (ong: Organization) =>
-          ong.financialStatus === OrganizationFinancialStatus.COMPLETED,
-      ).length,
-      numberOfPendingRequests: organizationRequest.length,
-      numberOfUsers: users.length,
-      meanNumberOfUsers: Math.ceil(organizations.length / users.length),
-      numberOfApps: applications.length,
-=======
     const numberOfActiveOrganizations =
       await this.organizationsService.countOrganizations({
         where: { status: OrganizationStatus.ACTIVE },
@@ -83,7 +54,6 @@
       numberOfUsers,
       meanNumberOfUsers: Math.ceil(numberOfActiveOrganizations / numberOfUsers),
       numberOfApps,
->>>>>>> ec9d697c
     };
   }
 
@@ -94,36 +64,21 @@
     const installedApps = await this.applicationService.findApplicationsForOng(
       organizationId,
     );
-<<<<<<< HEAD
-    const users = await this.userService.findMany({
-=======
     const numberOfUsers = await this.userService.countUsers({
->>>>>>> ec9d697c
       where: { organizationId },
     });
 
     return {
       isOrganizationUpdated:
-<<<<<<< HEAD
-        organization.financialStatus === OrganizationFinancialStatus.COMPLETED
-          ? true
-          : false,
-      organizationCreatedOn: organization.createdOn,
-      organizationSyncedOn: organization.syncedOn,
-      numberOfInstalledApps: installedApps.length,
-      numberOfUsers: users.length,
-=======
         organization.completionStatus === CompletionStatus.COMPLETED,
       organizationCreatedOn: organization.createdOn,
       organizationSyncedOn: organization.syncedOn,
       numberOfInstalledApps: installedApps.length,
       numberOfUsers,
->>>>>>> ec9d697c
       hubStatistics: await this.getGeneralONGHubStatistics(),
     };
   }
 
-<<<<<<< HEAD
   public async getOrganizationRequestStatistics(
     filters: OrganizationStatisticsFilterDto,
   ): Promise<IOrganizationRequestStatistics> {
@@ -141,16 +96,6 @@
   }
 
   private async getGeneralONGHubStatistics(): Promise<IGeneralONGHubStatistics> {
-    const organizations = await this.organizationsService.getMany({
-      where: { status: OrganizationStatus.ACTIVE },
-    });
-    const applications = await this.applicationService.getMany(null);
-
-    return {
-      numberOfActiveOrganizations: organizations.length,
-      numberOfApplications: applications.length,
-=======
-  private async getGeneralONGHubStatistics(): Promise<IGeneralONGHubStatistics> {
     const numberOfActiveOrganizations =
       await this.organizationsService.countOrganizations({
         where: { status: OrganizationStatus.ACTIVE },
@@ -161,7 +106,6 @@
     return {
       numberOfActiveOrganizations,
       numberOfApplications,
->>>>>>> ec9d697c
     };
   }
 }