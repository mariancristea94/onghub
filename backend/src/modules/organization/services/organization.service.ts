import {
  Injectable,
  NotFoundException,
  BadRequestException,
} from '@nestjs/common';
import { AnafService } from 'src/shared/services';
import { FileManagerService } from 'src/shared/services/file-manager.service';
import { NomenclaturesService } from 'src/shared/services/nomenclatures.service';
import { In } from 'typeorm';
import { OrganizationFinancialService } from '.';
import { ORGANIZATION_ERRORS } from '../constants/errors.constants';
import { ORGANIZATION_FILES_DIR } from '../constants/files.constants';
import { CreateOrganizationDto } from '../dto/create-organization.dto';
import { UpdateOrganizationDto } from '../dto/update-organization.dto';
import { Organization, OrganizationReport } from '../entities';
import { Area } from '../enums/organization-area.enum';
import { FinancialType } from '../enums/organization-financial-type.enum';
import { OrganizationRepository } from '../repositories/organization.repository';
import { OrganizationActivityService } from './organization-activity.service';
import { OrganizationGeneralService } from './organization-general.service';
import { OrganizationLegalService } from './organization-legal.service';
import { OrganizationReportService } from './organization-report.service';

@Injectable()
export class OrganizationService {
  constructor(
    private readonly organizationRepository: OrganizationRepository,
    private readonly organizationGeneralService: OrganizationGeneralService,
    private readonly organizationActivityService: OrganizationActivityService,
    private readonly organizationLegalService: OrganizationLegalService,
    private readonly organizationFinancialService: OrganizationFinancialService,
    private readonly organizationReportService: OrganizationReportService,
    private readonly nomenclaturesService: NomenclaturesService,
    private readonly anafService: AnafService,
    private readonly fileManagerService: FileManagerService,
  ) {}

  public async create(
    createOrganizationDto: CreateOrganizationDto,
  ): Promise<Organization> {
    if (
      createOrganizationDto.activity.area === Area.LOCAL &&
      !createOrganizationDto.activity.cities
    ) {
      throw new BadRequestException({
        ...ORGANIZATION_ERRORS.CREATE_ACTIVITY.LOCAL,
      });
    }

    if (
      createOrganizationDto.activity.area === Area.REGIONAL &&
      !createOrganizationDto.activity.regions
    ) {
      throw new BadRequestException({
        ...ORGANIZATION_ERRORS.CREATE_ACTIVITY.REGION,
      });
    }

    if (createOrganizationDto.legal.directors.length < 3) {
      throw new BadRequestException({
        ...ORGANIZATION_ERRORS.CREATE_LEGAL.DIRECTORS_MIN,
      });
    }

    let cities = [];
    if (createOrganizationDto.activity.area === Area.LOCAL) {
      cities = await this.nomenclaturesService.getCities({
        where: { id: In(createOrganizationDto.activity.cities) },
      });
    }

    let regions = [];
    if (createOrganizationDto.activity.area === Area.REGIONAL) {
      regions = await this.nomenclaturesService.getRegions({
        where: { id: In(createOrganizationDto.activity.regions) },
      });
    }

    let federations = [];
    if (createOrganizationDto.activity.isPartOfFederation) {
      if (!createOrganizationDto.activity.federations) {
        throw new BadRequestException({
          ...ORGANIZATION_ERRORS.CREATE_ACTIVITY.FEDERATION,
        });
      }

      federations = await this.nomenclaturesService.getFederations({
        where: { id: In(createOrganizationDto.activity.federations) },
      });
    }

    let coalitions = [];
    if (createOrganizationDto.activity.isPartOfCoalition) {
      if (!createOrganizationDto.activity.coalitions) {
        throw new BadRequestException({
          ...ORGANIZATION_ERRORS.CREATE_ACTIVITY.COALITION,
        });
      }

      coalitions = await this.nomenclaturesService.getCoalitions({
        where: { id: In(createOrganizationDto.activity.coalitions) },
      });
    }

    let branches = [];
    if (createOrganizationDto.activity.hasBranches) {
      if (createOrganizationDto.activity.branches) {
        throw new BadRequestException({
          ...ORGANIZATION_ERRORS.CREATE_ACTIVITY.BRANCH,
        });
      }

      branches = await this.nomenclaturesService.getCities({
        where: { id: In(createOrganizationDto.activity.branches) },
      });
    }

    const domains = await this.nomenclaturesService.getDomains({
      where: { id: In(createOrganizationDto.activity.domains) },
    });

    // get anaf data
    const financialInformation = await this.anafService.getFinancialInformation(
      createOrganizationDto.general.cui,
      new Date().getFullYear() - 1,
    );

    // create the parent entry with default values
    return this.organizationRepository.save({
      organizationGeneral: {
        ...createOrganizationDto.general,
      },
      organizationActivity: {
        ...createOrganizationDto.activity,
        domains,
        regions,
        cities,
        federations,
        coalitions,
        branches,
      },
      organizationLegal: {
        ...createOrganizationDto.legal,
      },
      organizationFinancial: [
        {
          type: FinancialType.EXPENSE,
          year: new Date().getFullYear() - 1,
          total: financialInformation.totalExpense,
          numberOfEmployees: financialInformation.numberOfEmployees,
        },
        {
          type: FinancialType.INCOME,
          year: new Date().getFullYear() - 1,
          total: financialInformation.totalIncome,
          numberOfEmployees: financialInformation.numberOfEmployees,
        },
      ],
      organizationReport: {
        reports: [{}],
        partners: [{}],
        investors: [{}],
      },
    });
  }

  public async findOne(id: number): Promise<Organization> {
    const organization = await this.organizationRepository.get({
      where: { id },
      relations: [
        'organizationGeneral',
        'organizationGeneral.city',
        'organizationGeneral.county',
        'organizationGeneral.contact',
        'organizationActivity',
        'organizationActivity.federations',
        'organizationActivity.coalitions',
        'organizationActivity.domains',
        'organizationActivity.cities',
        'organizationActivity.federations',
        'organizationActivity.coalitions',
        'organizationActivity.branches',
        'organizationActivity.regions',
        'organizationLegal',
        'organizationLegal.legalReprezentative',
        'organizationLegal.directors',
        'organizationFinancial',
        'organizationReport',
        'organizationReport.reports',
        'organizationReport.partners',
        'organizationReport.investors',
      ],
    });

    if (!organization) {
      throw new NotFoundException({
        ...ORGANIZATION_ERRORS.GET,
      });
    }

    return organization;
  }

  /**
   * Update organization will only update one child at the time
   * TODO: Review if we put this in organization
   */
  public async update(
    id: number,
    updateOrganizationDto: UpdateOrganizationDto,
  ): Promise<any> {
    const organization = await this.organizationRepository.get({
      where: { id },
    });

    if (!organization) {
      throw new NotFoundException({
        ...ORGANIZATION_ERRORS.GET,
      });
    }

    if (updateOrganizationDto.general) {
      return this.organizationGeneralService.update(
        organization.organizationGeneralId,
        updateOrganizationDto.general,
      );
    }

    if (updateOrganizationDto.activity) {
      return this.organizationActivityService.update(
        organization.organizationActivityId,
        updateOrganizationDto.activity,
      );
    }

    if (updateOrganizationDto.legal) {
      return this.organizationLegalService.update(
        organization.organizationLegalId,
        updateOrganizationDto.legal,
      );
    }

    if (updateOrganizationDto.financial) {
      return this.organizationFinancialService.update(
        updateOrganizationDto.financial,
      );
    }

    if (updateOrganizationDto.report) {
      return this.organizationReportService.update(
        organization.organizationReportId,
        updateOrganizationDto.report,
      );
    }

    return null;
  }

  public async upload(
    organizationId: number,
    logo: Express.Multer.File[],
    organizationStatute: Express.Multer.File[],
  ): Promise<Organization> {
    const organization = await this.organizationRepository.get({
      where: { id: organizationId },
      relations: ['organizationGeneral', 'organizationLegal'],
    });

    if (!organization) {
      throw new NotFoundException({
        ...ORGANIZATION_ERRORS.GET,
      });
    }

    try {
<<<<<<< HEAD
      if (logo) {
=======
      if (files.logo) {
>>>>>>> ef300add
        if (organization.organizationGeneral.logo) {
          await this.fileManagerService.deleteFiles([
            organization.organizationGeneral.logo,
          ]);
        }

        const uploadedFile = await this.fileManagerService.uploadFiles(
          `${organizationId}/${ORGANIZATION_FILES_DIR.LOGO}`,
          logo,
        );

        await this.organizationGeneralService.update(
          organization.organizationGeneral.id,
          {
            logo: uploadedFile[0],
          },
        );
      }

      if (organizationStatute) {
        if (organization.organizationLegal.organizationStatute) {
          await this.fileManagerService.deleteFiles([
            organization.organizationLegal.organizationStatute,
          ]);
        }

        const uploadedFile = await this.fileManagerService.uploadFiles(
          `${organizationId}/${ORGANIZATION_FILES_DIR.STATUTE}`,
          organizationStatute,
        );

        await this.organizationLegalService.update(
          organization.organizationLegal.id,
          {
            organizationStatute: uploadedFile[0],
          },
        );
      }

      return this.organizationRepository.get({
        where: { id: organizationId },
        relations: ['organizationGeneral', 'organizationLegal'],
      });
    } catch (error) {
      throw new BadRequestException({
        ...ORGANIZATION_ERRORS.UPLOAD,
        error: { error },
      });
    }
  }

  public async uploadPartners(
    organizationId: number,
    partnerId: number,
    numberOfPartners: number,
    files: Express.Multer.File[],
  ): Promise<OrganizationReport> {
    const organization = await this.organizationRepository.get({
      where: { id: organizationId },
    });

    if (!organization) {
      throw new NotFoundException({
        ...ORGANIZATION_ERRORS.GET,
      });
    }

    await this.organizationReportService.updatePartner(
      partnerId,
      numberOfPartners,
      organizationId,
      files,
    );

    return this.organizationReportService.findOne(
      organization.organizationReportId,
    );
  }

  public async uploadInvestors(
    organizationId: number,
    investorId: number,
    numberOfInvestors: number,
    files: Express.Multer.File[],
  ): Promise<OrganizationReport> {
    const organization = await this.organizationRepository.get({
      where: { id: organizationId },
    });

    if (!organization) {
      throw new NotFoundException({
        ...ORGANIZATION_ERRORS.GET,
      });
    }

    await this.organizationReportService.updateInvestor(
      investorId,
      numberOfInvestors,
      organizationId,
      files,
    );

    return this.organizationReportService.findOne(
      organization.organizationReportId,
    );
  }

  public async deletePartner(
    organizationId: number,
    partnerId: number,
  ): Promise<OrganizationReport> {
    const organization = await this.organizationRepository.get({
      where: { id: organizationId },
    });

    if (!organization) {
      throw new NotFoundException({
        ...ORGANIZATION_ERRORS.GET,
      });
    }

    await this.organizationReportService.deletePartner(partnerId);

    return this.organizationReportService.findOne(
      organization.organizationReportId,
    );
  }

  public async deleteInvestor(
    organizationId: number,
    investorId: number,
  ): Promise<OrganizationReport> {
    const organization = await this.organizationRepository.get({
      where: { id: organizationId },
    });

    if (!organization) {
      throw new NotFoundException({
        ...ORGANIZATION_ERRORS.GET,
      });
    }

    await this.organizationReportService.deleteInvestor(investorId);

    return this.organizationReportService.findOne(
      organization.organizationReportId,
    );
  }
}<|MERGE_RESOLUTION|>--- conflicted
+++ resolved
@@ -273,11 +273,7 @@
     }
 
     try {
-<<<<<<< HEAD
       if (logo) {
-=======
-      if (files.logo) {
->>>>>>> ef300add
         if (organization.organizationGeneral.logo) {
           await this.fileManagerService.deleteFiles([
             organization.organizationGeneral.logo,
