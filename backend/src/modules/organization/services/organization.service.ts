import {
  BadRequestException,
  forwardRef,
  HttpException,
  Inject,
  Injectable,
  InternalServerErrorException,
  Logger,
  NotFoundException,
} from '@nestjs/common';
import { formatNumber } from 'libphonenumber-js';
import { Pagination } from 'src/common/interfaces/pagination';
import { MAIL_OPTIONS } from 'src/mail/constants/template.constants';
import { MailService } from 'src/mail/services/mail.service';
import { CivicCenterServiceService } from 'src/modules/civic-center-service/services/civic-center.service';
import { PracticeProgramService } from 'src/modules/practice-program/services/practice-program.service';
import { Role } from 'src/modules/user/enums/role.enum';
<<<<<<< HEAD
import { UserService } from 'src/modules/user/services/user.service';
=======
import { FILE_TYPE } from 'src/shared/enum/FileType.enum';
>>>>>>> e736f91b
import { AnafService } from 'src/shared/services';
import { FileManagerService } from 'src/shared/services/file-manager.service';
import { NomenclaturesService } from 'src/shared/services/nomenclatures.service';
import { DataSource, FindManyOptions, FindOperator, In } from 'typeorm';
import { OrganizationFinancialService } from '.';
import {
  ORGANIZATION_ERRORS,
  ORGANIZATION_REQUEST_ERRORS,
} from '../constants/errors.constants';
import { ORGANIZATION_FILES_DIR } from '../constants/files.constants';
import {
  ORGANIZATION_FILTERS_CONFIG,
  ORGANIZATION_WITH_PRACTICE_PROGRAM_FILTERS_CONFIG,
  ORGANIZATION_WITH_SERVICES_FILTERS_CONFIG,
} from '../constants/organization-filter.config';
import { CreateUserRequestDto } from '../dto/create-organization-request.dto';
import { CreateOrganizationDto } from '../dto/create-organization.dto';
import { GetOrganizationWithPracticeProgramsFilterDto } from '../dto/get-organization-with-practice-programs-fillter.dto';
import { GetOrganizationWithServicesFilterDto } from '../dto/get-organization-with-services-filter.dto';
import { OrganizationFilterDto } from '../dto/organization-filter.dto';
import { UpdateOrganizationDto } from '../dto/update-organization.dto';
import {
  Contact,
  Investor,
  Organization,
  OrganizationActivity,
  OrganizationFinancial,
  OrganizationGeneral,
  OrganizationLegal,
  OrganizationReport,
  Partner,
  Report,
} from '../entities';
import { OrganizationView } from '../entities/organization-view.entity';
import { Area } from '../enums/organization-area.enum';
import { CompletionStatus } from '../enums/organization-financial-completion.enum';
import { OrganizationStatus } from '../enums/organization-status.enum';
import { OrganizationFlat } from '../interfaces/OrganizationFlat.interface';
import { OrganizationWithPracticePrograms } from '../interfaces/OrganizationWithPracticePrograms.interface';
import { OrganizationWithServices } from '../interfaces/OrganizationWithServices.interface';
import { OrganizationViewRepository } from '../repositories';
import { OrganizationRepository } from '../repositories/organization.repository';
import { OrganizationActivityService } from './organization-activity.service';
import { OrganizationGeneralService } from './organization-general.service';
import { OrganizationLegalService } from './organization-legal.service';
import { OrganizationReportService } from './organization-report.service';

@Injectable()
export class OrganizationService {
  private readonly logger = new Logger(OrganizationService.name);
  constructor(
    private readonly dataSource: DataSource,
    private readonly organizationRepository: OrganizationRepository,
    private readonly organizationGeneralService: OrganizationGeneralService,
    private readonly organizationActivityService: OrganizationActivityService,
    private readonly organizationLegalService: OrganizationLegalService,
    private readonly organizationFinancialService: OrganizationFinancialService,
    private readonly organizationReportService: OrganizationReportService,
    private readonly nomenclaturesService: NomenclaturesService,
    private readonly anafService: AnafService,
    private readonly fileManagerService: FileManagerService,
    private readonly organizationViewRepository: OrganizationViewRepository,
    private readonly mailService: MailService,
    private readonly practiceProgramService: PracticeProgramService,
    private readonly civicCenterService: CivicCenterServiceService,
<<<<<<< HEAD
    @Inject(forwardRef(() => UserService))
    private readonly userService: UserService,
  ) {}
=======
  ) { }
>>>>>>> e736f91b

  public async create(
    createUserRequestDto: CreateUserRequestDto,
    createOrganizationDto: CreateOrganizationDto,
    logo: Express.Multer.File[],
    organizationStatute: Express.Multer.File[],
  ): Promise<Organization> {
    if (
      createOrganizationDto.activity.area === Area.LOCAL &&
      !createOrganizationDto.activity.cities
    ) {
      throw new BadRequestException({
        ...ORGANIZATION_ERRORS.CREATE_ACTIVITY.LOCAL,
      });
    }

    if (
      createOrganizationDto.activity.area === Area.REGIONAL &&
      !createOrganizationDto.activity.regions
    ) {
      throw new BadRequestException({
        ...ORGANIZATION_ERRORS.CREATE_ACTIVITY.REGION,
      });
    }

    if (createOrganizationDto.legal.directors?.length < 3) {
      throw new BadRequestException({
        ...ORGANIZATION_ERRORS.CREATE_LEGAL.DIRECTORS_MIN,
      });
    }

    let cities = [];
    if (createOrganizationDto.activity.area === Area.LOCAL) {
      cities = await this.nomenclaturesService.getCities({
        where: { id: In(createOrganizationDto.activity.cities) },
      });
    }

    let regions = [];
    if (createOrganizationDto.activity.area === Area.REGIONAL) {
      regions = await this.nomenclaturesService.getRegions({
        where: { id: In(createOrganizationDto.activity.regions) },
      });
    }

    let federations = [];
    if (createOrganizationDto.activity.isPartOfFederation) {
      if (!createOrganizationDto.activity.federations) {
        throw new BadRequestException({
          ...ORGANIZATION_ERRORS.CREATE_ACTIVITY.FEDERATION,
        });
      }

      federations = await this.nomenclaturesService.getFederations({
        where: { id: In(createOrganizationDto.activity.federations) },
      });
    }

    let coalitions = [];
    if (createOrganizationDto.activity.isPartOfCoalition) {
      if (!createOrganizationDto.activity.coalitions) {
        throw new BadRequestException({
          ...ORGANIZATION_ERRORS.CREATE_ACTIVITY.COALITION,
        });
      }

      coalitions = await this.nomenclaturesService.getCoalitions({
        where: { id: In(createOrganizationDto.activity.coalitions) },
      });
    }

    let branches = [];
    if (createOrganizationDto.activity.hasBranches) {
      if (createOrganizationDto.activity.branches?.length === 0) {
        throw new BadRequestException({
          ...ORGANIZATION_ERRORS.CREATE_ACTIVITY.BRANCH,
        });
      }

      branches = await this.nomenclaturesService.getCities({
        where: { id: In(createOrganizationDto.activity.branches) },
      });
    }

    const domains = await this.nomenclaturesService.getDomains({
      where: { id: In(createOrganizationDto.activity.domains) },
    });

    const lastYear = new Date().getFullYear() - 1;

    // get anaf data
    const financialInformation = await this.anafService.getFinancialInformation(
      createOrganizationDto.general.cui,
      lastYear,
    );

    // create the parent entry with default values
    const organization = await this.organizationRepository.save({
      syncedOn: new Date(),
      organizationGeneral: {
        contact: {
          fullName: createUserRequestDto.name,
          ...createUserRequestDto,
        },
        ...createOrganizationDto.general,
      },
      organizationActivity: {
        ...createOrganizationDto.activity,
        domains,
        regions,
        cities,
        federations,
        coalitions,
        branches,
      },
      organizationLegal: {
        ...createOrganizationDto.legal,
      },
      organizationFinancial:
        this.organizationFinancialService.generateFinancialReportsData(
          lastYear,
          financialInformation,
        ),
      organizationReport: {
        reports: [{ year: lastYear }],
        partners: [{ year: lastYear }],
        investors: [{ year: lastYear }],
      },
    });

    // upload logo
    try {
      if (logo) {
        const uploadedFile = await this.fileManagerService.uploadFiles(
          `${organization.id}/${ORGANIZATION_FILES_DIR.LOGO}`,
          logo,
          FILE_TYPE.IMAGE,
        );

        await this.organizationGeneralService.update(
          organization.organizationGeneral.id,
          {
            logo: uploadedFile[0],
          },
        );
      }

      // upload organization statute
      if (organizationStatute) {
        const uploadedFile = await this.fileManagerService.uploadFiles(
          `${organization.id}/${ORGANIZATION_FILES_DIR.STATUTE}`,
          organizationStatute,
          FILE_TYPE.FILE,
        );

        await this.organizationLegalService.update(
          organization.organizationLegal.id,
          {
            organizationStatute: uploadedFile[0],
          },
        );
      }
    } catch (error) {
      this.logger.error({
        error: { error },
        ...ORGANIZATION_ERRORS.UPLOAD,
      });
      if (error instanceof HttpException) {
        throw error;
      } else {
        throw new InternalServerErrorException({
          ...ORGANIZATION_ERRORS.UPLOAD,
          error,
        });
      }
    }

    return organization;
  }

  public async find(id: number) {
    const organization = await this.organizationRepository.get({
      where: { id },
    });

    if (!organization) {
      throw new NotFoundException({
        ...ORGANIZATION_ERRORS.GET,
      });
    }

    return organization;
  }

  public async findAll({
    options,
  }: {
    options: OrganizationFilterDto;
  }): Promise<Pagination<OrganizationView>> {
    const paginationOptions: any = {
      ...options,
    };

    const ongList = await this.organizationViewRepository.getManyPaginated(
      ORGANIZATION_FILTERS_CONFIG,
      paginationOptions,
    );

    // Map the logo url
    const items =
      await this.fileManagerService.mapLogoToEntity<OrganizationView>(
        ongList.items,
      );

    return {
      ...ongList,
      items,
    };
  }

  public async findWithRelations(id: number): Promise<Organization> {
    const organization = await this.organizationRepository.get({
      where: { id },
      relations: [
        'organizationGeneral',
        'organizationGeneral.city',
        'organizationGeneral.county',
        'organizationGeneral.contact',
        'organizationActivity',
        'organizationActivity.federations',
        'organizationActivity.coalitions',
        'organizationActivity.domains',
        'organizationActivity.cities',
        'organizationActivity.cities.county',
        'organizationActivity.federations',
        'organizationActivity.coalitions',
        'organizationActivity.branches',
        'organizationActivity.regions',
        'organizationLegal',
        'organizationLegal.legalReprezentative',
        'organizationLegal.directors',
        'organizationFinancial',
        'organizationReport',
        'organizationReport.reports',
        'organizationReport.partners',
        'organizationReport.investors',
      ],
    });

    if (!organization) {
      throw new NotFoundException({
        ...ORGANIZATION_ERRORS.GET,
      });
    }

    // check for logo and add public url
    if (organization.organizationGeneral.logo) {
      const logo = await this.fileManagerService.generatePresignedURL(
        organization.organizationGeneral.logo,
      );
      organization.organizationGeneral.logo = logo;
    }

    // check for logo and add public url
    if (organization.organizationLegal.organizationStatute) {
      const organizationStatute =
        await this.fileManagerService.generatePresignedURL(
          organization.organizationLegal.organizationStatute,
        );
      organization.organizationLegal.organizationStatute = organizationStatute;
    }

    return organization;
  }

  public async findWithUsers(id: number): Promise<Organization> {
    const organization = await this.organizationRepository.get({
      where: { id },
      relations: ['users', 'organizationGeneral'],
    });

    if (!organization) {
      throw new NotFoundException({
        ...ORGANIZATION_ERRORS.GET,
      });
    }

    return organization;
  }

  public async findOneOrganizationWithActivePracticePrograms(
    organizationId: number,
  ): Promise<OrganizationWithPracticePrograms> {
    try {
      // 1. get organization info
      const organization = await this.organizationRepository.get({
        select: {
          id: true,
          organizationGeneral: {
            name: true,
            logo: true,
            description: true,
            shortDescription: true,
            facebook: true,
            twitter: true,
            instagram: true,
            contact: {
              fullName: true,
              email: true,
              phone: true,
            },
            city: {
              name: true,
              county: {
                name: true,
              },
            },
          },
          organizationActivity: {
            id: true,
            domains: {
              name: true,
            },
          },
        },
        relations: [
          'organizationGeneral',
          'organizationGeneral.city',
          'organizationGeneral.contact',
          'organizationGeneral.city.county',
          'organizationActivity',
          'organizationActivity.domains',
        ],
        where: {
          id: organizationId,
          status: OrganizationStatus.ACTIVE,
        },
      });

      // 1.1 throw error fi organization not found
      if (!organization) {
        throw new NotFoundException({
          ...ORGANIZATION_ERRORS.GET,
        });
      }

      // 2. get practice programs by organization id
      const practicePrograms =
        await this.practiceProgramService.findPracticeShortPracticeProgramsByOrganization(
          organizationId,
        );

      // 3. get public url logo
      if (organization.organizationGeneral.logo) {
        organization.organizationGeneral.logo =
          await this.fileManagerService.generatePresignedURL(
            organization.organizationGeneral.logo,
          );
      }

      // 4. flatten organization
      const flatOrganization =
        this.flattenOrganizationWithPullingApps(organization);

      return { ...flatOrganization, practicePrograms };
    } catch (error) {
      if (error instanceof HttpException) {
        throw error;
      } else {
        throw new InternalServerErrorException({
          error: JSON.stringify(error),
          ...ORGANIZATION_ERRORS.GET_ORGANIZATION_WITH_ACTIVE_PRACTICE_PROGRAMS,
        });
      }
    }
  }

  public async findOneOrganizationWithActiveServices(
    organizationId: number,
  ): Promise<OrganizationWithServices> {
    try {
      // 1. get organization info
      const organization = await this.organizationRepository.get({
        select: {
          id: true,
          organizationGeneral: {
            name: true,
            logo: true,
            description: true,
            shortDescription: true,
            facebook: true,
            twitter: true,
            instagram: true,
            contact: {
              fullName: true,
              email: true,
              phone: true,
            },
            city: {
              name: true,
              county: {
                name: true,
              },
            },
          },
          organizationActivity: {
            id: true,
            domains: {
              name: true,
            },
          },
        },
        relations: [
          'organizationGeneral',
          'organizationGeneral.city',
          'organizationGeneral.contact',
          'organizationGeneral.city.county',
          'organizationActivity',
          'organizationActivity.domains',
        ],
        where: {
          id: organizationId,
          status: OrganizationStatus.ACTIVE,
        },
      });

      // 1.1 throw error fi organization not found
      if (!organization) {
        throw new NotFoundException({
          ...ORGANIZATION_ERRORS.GET,
        });
      }

      // 2. get services by organization id
      const services =
        await this.civicCenterService.findPracticeShortServicesByOrganization(
          organizationId,
        );

      // 3. get public url logo
      if (organization.organizationGeneral.logo) {
        organization.organizationGeneral.logo =
          await this.fileManagerService.generatePresignedURL(
            organization.organizationGeneral.logo,
          );
      }

      // 4. flatten organization
      const flatOrganization =
        this.flattenOrganizationWithPullingApps(organization);

      return { ...flatOrganization, services };
    } catch (error) {
      if (error instanceof HttpException) {
        throw error;
      } else {
        throw new InternalServerErrorException({
          error: JSON.stringify(error),
          ...ORGANIZATION_ERRORS.GET_ORGANIZATION_WITH_ACTIVE_SERVICES,
        });
      }
    }
  }

  public async findAllOrganizationsWithActivePracticePrograms(
    options: GetOrganizationWithPracticeProgramsFilterDto,
  ): Promise<Pagination<any>> {
    try {
      const { domains, cityId, ...filters } = options;

      // 1. get only organization with active practice programs
      let paginationOptions: GetOrganizationWithPracticeProgramsFilterDto & {
        practicePrograms: {
          active: boolean;
        };
        organizationGeneral?: {
          city: {
            id: number;
          };
        };
        organizationActivity?: {
          domains: {
            id: FindOperator<number>;
          };
        };
        status: OrganizationStatus;
      } = {
        ...filters,
        status: OrganizationStatus.ACTIVE,
        practicePrograms: {
          active: true, // get only organizations with active practice programs
        },
      };

      // 2. add filter by domain if provided
      if (domains?.length > 0) {
        paginationOptions = {
          ...paginationOptions,
          organizationActivity: {
            domains: {
              id: In(domains),
            },
          },
        };
      }

      // 3. add filter by city if provided
      if (cityId) {
        paginationOptions = {
          ...paginationOptions,
          organizationGeneral: {
            city: {
              id: cityId,
            },
          },
        };
      }

      // 4. get paginated organizations
      const organizations = await this.organizationRepository.getManyPaginated(
        ORGANIZATION_WITH_PRACTICE_PROGRAM_FILTERS_CONFIG,
        paginationOptions,
      );

      // 5. flatten the request
      const flatOrganizations = this.flattenOrganization(organizations);

      // 6. map the logo to organization
      const items =
        await this.fileManagerService.mapLogoToEntity<OrganizationFlat>(
          flatOrganizations.items,
        );

      return {
        ...flatOrganizations,
        items,
      };
    } catch (error) {
      if (error instanceof HttpException) {
        throw error;
      } else {
        throw new InternalServerErrorException({
          error: JSON.stringify(error),
          ...ORGANIZATION_ERRORS.GET_ORGANIZATIONS_WITH_ACTIVE_PRACTICE_PROGRAMS,
        });
      }
    }
  }

  public async findAllOrganizationsWithActiveServices(
    options: GetOrganizationWithServicesFilterDto,
  ): Promise<Pagination<OrganizationFlat>> {
    try {
      const { domains, cityId, ...filters } = options;

      // 1. get only organization with active services
      let paginationOptions: GetOrganizationWithServicesFilterDto & {
        civicCenterServices: {
          active: boolean;
        };
        organizationGeneral?: {
          city: {
            id: number;
          };
        };
        organizationActivity?: {
          domains: {
            id: FindOperator<number>;
          };
        };
        status: OrganizationStatus;
      } = {
        ...filters,
        status: OrganizationStatus.ACTIVE,
        civicCenterServices: {
          active: true, // get only organizations with active services
        },
      };

      // 2. add filter by domain if provided
      if (domains?.length > 0) {
        paginationOptions = {
          ...paginationOptions,
          organizationActivity: {
            domains: {
              id: In(domains),
            },
          },
        };
      }

      // 3. add filter by city if provided
      if (cityId) {
        paginationOptions = {
          ...paginationOptions,
          organizationGeneral: {
            city: {
              id: cityId,
            },
          },
        };
      }

      // 4. get paginated organizations
      const organizations = await this.organizationRepository.getManyPaginated(
        ORGANIZATION_WITH_SERVICES_FILTERS_CONFIG,
        paginationOptions,
      );

      // 5. flatten the request
      const flatOrganizations = this.flattenOrganization(organizations);

      // 6. map the logo to organization
      const items =
        await this.fileManagerService.mapLogoToEntity<OrganizationFlat>(
          flatOrganizations.items,
        );

      return {
        ...flatOrganizations,
        items,
      };
    } catch (error) {
      if (error instanceof HttpException) {
        throw error;
      } else {
        throw new InternalServerErrorException({
          error: JSON.stringify(error),
          ...ORGANIZATION_ERRORS.GET_ORGANIZATIONS_WITH_ACTIVE_SERVICES,
        });
      }
    }
  }

  /**
   * Update organization will only update one child at the time
   * TODO: Review if we put this in organization
   */
  public async update(
    id: number,
    updateOrganizationDto: UpdateOrganizationDto,
    logo?: Express.Multer.File[],
    organizationStatute?: Express.Multer.File[],
  ): Promise<any> {
    const organization = await this.find(id);

    if (updateOrganizationDto.general) {
      return this.organizationGeneralService.update(
        organization.organizationGeneralId,
        updateOrganizationDto.general,
        `${id}/${ORGANIZATION_FILES_DIR.LOGO}`,
        logo,
      );
    }

    if (updateOrganizationDto.activity) {
      return this.organizationActivityService.update(
        organization.organizationActivityId,
        updateOrganizationDto.activity,
      );
    }

    if (updateOrganizationDto.legal) {
      return this.organizationLegalService.update(
        organization.organizationLegalId,
        updateOrganizationDto.legal,
        `${id}/${ORGANIZATION_FILES_DIR.STATUTE}`,
        organizationStatute,
      );
    }

    if (updateOrganizationDto.financial) {
      const organizationFinancial =
        await this.organizationFinancialService.update(
          updateOrganizationDto.financial,
        );

      await this.updateOrganizationCompletionStatus(organization.id);

      return organizationFinancial;
    }

    if (updateOrganizationDto.report) {
      const organizationReport = await this.organizationReportService.update(
        organization.organizationReportId,
        updateOrganizationDto.report,
      );

      await this.updateOrganizationCompletionStatus(organization.id);

      return organizationReport;
    }

    return null;
  }

  public async uploadPartners(
    organizationId: number,
    partnerId: number,
    numberOfPartners: number,
    files: Express.Multer.File[],
  ): Promise<OrganizationReport> {
    const organization = await this.organizationRepository.get({
      where: { id: organizationId },
    });

    if (!organization) {
      throw new NotFoundException({
        ...ORGANIZATION_ERRORS.GET,
      });
    }

    await this.organizationReportService.updatePartner(
      partnerId,
      numberOfPartners,
      organizationId,
      files,
    );

    await this.updateOrganizationCompletionStatus(organization.id);

    return this.organizationReportService.findOne(
      organization.organizationReportId,
    );
  }

  public async uploadInvestors(
    organizationId: number,
    investorId: number,
    numberOfInvestors: number,
    files: Express.Multer.File[],
  ): Promise<OrganizationReport> {
    const organization = await this.organizationRepository.get({
      where: { id: organizationId },
    });

    if (!organization) {
      throw new NotFoundException({
        ...ORGANIZATION_ERRORS.GET,
      });
    }

    await this.organizationReportService.updateInvestor(
      investorId,
      numberOfInvestors,
      organizationId,
      files,
    );

    await this.updateOrganizationCompletionStatus(organization.id);

    return this.organizationReportService.findOne(
      organization.organizationReportId,
    );
  }

  public async deletePartner(
    organizationId: number,
    partnerId: number,
  ): Promise<OrganizationReport> {
    const organization = await this.organizationRepository.get({
      where: { id: organizationId },
    });

    if (!organization) {
      throw new NotFoundException({
        ...ORGANIZATION_ERRORS.GET,
      });
    }

    await this.organizationReportService.deletePartner(partnerId);

    await this.updateOrganizationCompletionStatus(organization.id);

    return this.organizationReportService.findOne(
      organization.organizationReportId,
    );
  }

  public async deleteInvestor(
    organizationId: number,
    investorId: number,
  ): Promise<OrganizationReport> {
    const organization = await this.organizationRepository.get({
      where: { id: organizationId },
    });

    if (!organization) {
      throw new NotFoundException({
        ...ORGANIZATION_ERRORS.GET,
      });
    }

    await this.organizationReportService.deleteInvestor(investorId);

    await this.updateOrganizationCompletionStatus(organization.id);

    return this.organizationReportService.findOne(
      organization.organizationReportId,
    );
  }

  /**
   * Will update the status from PENDING to ACTIVE
   *
   * @throws Will throw error if the organization is already in ACTIVE state
   * @param organizationId the ORG to be activated
   */
  public async activate(organizationId: number) {
    const org = await this.find(organizationId);

    if (org.status === OrganizationStatus.ACTIVE) {
      throw new BadRequestException(ORGANIZATION_ERRORS.ACTIVATE);
    }

    return this.organizationRepository.updateOne({
      id: organizationId,
      status: OrganizationStatus.ACTIVE,
    });
  }

  public async restrict(organizationId: number) {
    const organization = await this.findWithUsers(organizationId);

    if (organization.status === OrganizationStatus.RESTRICTED) {
      throw new BadRequestException(ORGANIZATION_ERRORS.ALREADY_RESTRICTED);
    }

    const admins = organization.users.filter(
      (item) => item.role === Role.ADMIN,
    );

    await this.organizationRepository.updateOne({
      id: organizationId,
      status: OrganizationStatus.RESTRICTED,
    });

    await this.userService.signOutAllOrganization(organizationId);

    const {
      template,
      subject,
      context: { title },
    } = MAIL_OPTIONS.ORGANIZATION_RESTRICT_ADMIN;

    await this.mailService.sendEmail({
      to: admins.map((admin) => admin.email),
      template,
      subject,
      context: {
        title,
        subtitle: MAIL_OPTIONS.ORGANIZATION_RESTRICT_ADMIN.context.subtitle(
          organization.organizationGeneral.name,
        ),
      },
    });

    return organization;
  }

  public async delete(organizationId: number): Promise<void> {
    const organization = await this.findWithRelations(organizationId);

    if (organization.status !== OrganizationStatus.PENDING) {
      throw new BadRequestException({
        ...ORGANIZATION_ERRORS.DELETE.NOT_PENDING,
      });
    }

    const queryRunner = this.dataSource.createQueryRunner();
    await queryRunner.connect();

    await queryRunner.startTransaction();

    try {
      // 1. delete organization
      await queryRunner.manager.delete(Organization, organizationId);

      // 2. delete report
      const reportIds = organization.organizationReport.reports.map(
        (report) => report.id,
      );
      await queryRunner.manager.delete(Report, reportIds);

      const inverstorIds = organization.organizationReport.investors.map(
        (investor) => investor.id,
      );
      await queryRunner.manager.delete(Investor, inverstorIds);

      const partnerIds = organization.organizationReport.partners.map(
        (partner) => partner.id,
      );
      await queryRunner.manager.delete(Partner, partnerIds);

      await queryRunner.manager.delete(
        OrganizationReport,
        organization.organizationReportId,
      );

      // 3. delete financial
      const organizationFinancialIds = organization.organizationFinancial.map(
        (financial) => financial.id,
      );
      await queryRunner.manager.delete(
        OrganizationFinancial,
        organizationFinancialIds,
      );

      // 4. delete delete legal
      await queryRunner.manager.delete(
        Contact,
        organization.organizationLegal.legalReprezentativeId,
      );

      const directorsIds = organization.organizationLegal.directors.map(
        (director) => director.id,
      );
      await queryRunner.manager.delete(Contact, directorsIds);

      await queryRunner.manager.delete(
        OrganizationLegal,
        organization.organizationLegalId,
      );

      // 5. delete activity
      await queryRunner.manager.delete(
        OrganizationActivity,
        organization.organizationActivityId,
      );

      // 6. delete general
      await queryRunner.manager.delete(
        OrganizationGeneral,
        organization.organizationGeneralId,
      );

      await queryRunner.manager.delete(
        Contact,
        organization.organizationGeneral.contactId,
      );

      await queryRunner.commitTransaction();
    } catch (error) {
      // since we have errors lets rollback the changes we made
      await queryRunner.rollbackTransaction();

      this.logger.error({
        error: { error },
        ...ORGANIZATION_ERRORS.DELETE.ONG,
      });
      const err = error?.response;
      throw new BadRequestException({
        ...ORGANIZATION_ERRORS.DELETE.ONG,
        error: err,
      });
    } finally {
      // you need to release a queryRunner which was manually instantiated
      await queryRunner.release();
    }
  }

  public async validateOrganizationGeneral(
    cui: string,
    rafNumber: string,
    name: string,
    email: string,
    phone: string,
    alias: string,
  ): Promise<any[]> {
    const errors = [];
    const organizationWithName = await this.organizationGeneralService.findOne({
      where: { name },
    });

    if (organizationWithName) {
      errors.push(
        new BadRequestException(
          ORGANIZATION_REQUEST_ERRORS.CREATE.ORGANIZATION_NAME_EXISTS,
        ),
      );
    }

    const organizationWithCUI = await this.organizationGeneralService.findOne({
      where: { cui },
    });

    if (organizationWithCUI) {
      errors.push(
        new BadRequestException(ORGANIZATION_REQUEST_ERRORS.CREATE.CUI_EXISTS),
      );
    }

    const organizationWithRafNumber =
      await this.organizationGeneralService.findOne({
        where: { rafNumber },
      });

    if (organizationWithRafNumber) {
      errors.push(
        new BadRequestException(
          ORGANIZATION_REQUEST_ERRORS.CREATE.RAF_NUMBER_EXISTS,
        ),
      );
    }

    const organizationWithEmail = await this.organizationGeneralService.findOne(
      {
        where: { email },
      },
    );

    if (organizationWithEmail) {
      errors.push(
        new BadRequestException(
          ORGANIZATION_REQUEST_ERRORS.CREATE.ORGANIZATION_EMAIL_EXISTS,
        ),
      );
    }

    const organizationWithAlias = await this.organizationGeneralService.findOne(
      {
        where: { alias },
      },
    );

    if (organizationWithAlias) {
      errors.push(
        new BadRequestException(
          ORGANIZATION_REQUEST_ERRORS.CREATE.ORGANIZATION_ALIAS_EXISTS,
        ),
      );
    }

    const formattedPhone = formatNumber(
      phone.trim().split(' ').join(''),
      'RO',
      'E.164',
    );

    const organizationWithPhone = await this.organizationGeneralService.findOne(
      {
        where: { phone: formattedPhone },
      },
    );

    if (organizationWithPhone) {
      errors.push(
        new BadRequestException(
          ORGANIZATION_REQUEST_ERRORS.CREATE.ORGANIZATION_PHONE_EXISTS,
        ),
      );
    }

    return errors;
  }

  /**
   * Once every year, 1st of June we request new data to be completed by the NGOs for the past year
   *
   * Preconditions:
   *
   *  - The NGO does not have the Financial data, Reports, Parteners, Investors entries already added for the year we request it
   *
   *  1. We query ANAF and create 2 new entries to be completed in the Financial section (Expenses, Income)
   *  2. Create 3 new entires for Reports, Parteners, Investors (Open Data)
   *  3. Send notification email to the NGO Admin to take action
   */
  public async createNewReportingEntries(
    organizationId: string,
    forYear?: number,
  ) {
    const year = forYear ?? new Date().getFullYear() - 1;
    // 1. Check if the NGO already has the data we try to add
    const organization = await this.findWithRelations(+organizationId);

    const { reports, partners, investors } = organization.organizationReport;

    const hasDataFromYear = (
      data: OrganizationFinancial[] | Report[] | Partner[] | Investor[],
    ) => data.some((entry) => entry.year === year);

    if (
      hasDataFromYear(organization.organizationFinancial) ||
      hasDataFromYear(reports) ||
      hasDataFromYear(partners) ||
      hasDataFromYear(investors)
    ) {
      throw new BadRequestException(
        ORGANIZATION_ERRORS.CREATE_NEW_REPORTING_ENTRIES.ALREADY_EXIST,
      );
    }

    // 2. Get data from ANAF
    let financialFromAnaf = null;
    try {
      financialFromAnaf = await this.anafService.getFinancialInformation(
        organization.organizationGeneral.cui,
        year,
      );
    } catch (err) {
      throw new InternalServerErrorException({
        ...ORGANIZATION_ERRORS.CREATE_NEW_REPORTING_ENTRIES.ANAF_ERRORED,
        error: err,
      });
    }

    // 2.1. Generate the financial reports
    const newFinancialReport =
      this.organizationFinancialService.generateFinancialReportsData(
        year,
        financialFromAnaf,
      );

    // 3. Update the ORG in DB including financial data and reports (reports, partners, investors) cascaded
    try {
      const orgUpdated = await this.organizationRepository.save({
        ...organization,
        organizationFinancial: [
          ...organization.organizationFinancial,
          ...newFinancialReport,
        ],
        organizationReport: {
          ...organization.organizationReport,
          reports: [...organization.organizationReport.reports, { year }],
          partners: [...organization.organizationReport.partners, { year }],
          investors: [...organization.organizationReport.investors, { year }],
        },
        syncedOn: new Date(),
        completionStatus: CompletionStatus.NOT_COMPLETED,
      });

      return orgUpdated;
    } catch (err) {
      throw new InternalServerErrorException({
        ...ORGANIZATION_ERRORS.CREATE_NEW_REPORTING_ENTRIES.ADD_NEW,
        error: err,
      });
    }
  }

  public async countOrganizations(
    findConditions?: FindManyOptions<Organization>,
  ): Promise<number> {
    return this.organizationRepository.count(findConditions);
  }

  /**
   * Check if the organization has all the financial, report, partner and investor data corectly completed and update the completionStatus
   */
  private async updateOrganizationCompletionStatus(
    organizationId: number,
  ): Promise<void> {
    try {
      // 1. get organization with financial, report, partener and investor data
      const organization = await this.organizationRepository.get({
        where: { id: organizationId },
        relations: [
          'organizationFinancial',
          'organizationReport',
          'organizationReport.reports',
          'organizationReport.partners',
          'organizationReport.investors',
        ],
      });

      // 2. check if we have all financial data completed
      const organizationFinancialCompleted =
        organization.organizationFinancial.findIndex(
          (financial) => financial.status === CompletionStatus.NOT_COMPLETED,
        ) < 0;

      // 3. check if report data is completed
      const organizationReportsCompleted =
        organization.organizationReport.reports.findIndex(
          (report) => report.status === CompletionStatus.NOT_COMPLETED,
        ) < 0;

      // 4. check if investor data is completed
      const organizationInvestorsCompleted =
        organization.organizationReport.investors.findIndex(
          (investor) => investor.status === CompletionStatus.NOT_COMPLETED,
        ) < 0;

      // 5. check if partner data si completed
      const organizationPartnersCompleted =
        organization.organizationReport.partners.findIndex(
          (partner) => partner.status === CompletionStatus.NOT_COMPLETED,
        ) < 0;

      // 6. If all the statuses above are true than the organization is up to date
      const organizationInSync =
        organizationFinancialCompleted &&
        organizationReportsCompleted &&
        organizationInvestorsCompleted &&
        organizationPartnersCompleted;

      // 7. Update the organization with latest status
      await this.organizationRepository.update(
        { id: organizationId },
        {
          completionStatus: organizationInSync
            ? CompletionStatus.COMPLETED
            : CompletionStatus.NOT_COMPLETED,
          syncedOn: new Date(),
        },
      );
    } catch (error) {
      // TO: validate if we throw error
      this.logger.error({
        ...ORGANIZATION_ERRORS.COMPLETION_STATUS,
        error,
        organizationId,
      });
    }
  }

  private flattenOrganization(
    organizations: Pagination<Organization>,
  ): Pagination<OrganizationFlat> {
    const { items, meta } = organizations;

    const flatItems = items.reduce((previous, current) => {
      previous.push({
        ...current.organizationGeneral,
        id: current.id,
      });
      return previous;
    }, []);

    return {
      items: flatItems,
      meta,
    };
  }

  private flattenOrganizationWithPullingApps(
    organization: Organization,
  ): OrganizationWithPracticePrograms {
    const {
      id,
      organizationGeneral: {
        city: {
          name: city,
          county: { name: county },
        },
        ...organizationGeneralData
      },
      organizationActivity,
    } = organization;

    return {
      id,
      ...organizationGeneralData,
      county,
      city,
      ...organizationActivity,
    };
  }
}<|MERGE_RESOLUTION|>--- conflicted
+++ resolved
@@ -15,11 +15,8 @@
 import { CivicCenterServiceService } from 'src/modules/civic-center-service/services/civic-center.service';
 import { PracticeProgramService } from 'src/modules/practice-program/services/practice-program.service';
 import { Role } from 'src/modules/user/enums/role.enum';
-<<<<<<< HEAD
+import { FILE_TYPE } from 'src/shared/enum/FileType.enum';
 import { UserService } from 'src/modules/user/services/user.service';
-=======
-import { FILE_TYPE } from 'src/shared/enum/FileType.enum';
->>>>>>> e736f91b
 import { AnafService } from 'src/shared/services';
 import { FileManagerService } from 'src/shared/services/file-manager.service';
 import { NomenclaturesService } from 'src/shared/services/nomenclatures.service';
@@ -85,13 +82,9 @@
     private readonly mailService: MailService,
     private readonly practiceProgramService: PracticeProgramService,
     private readonly civicCenterService: CivicCenterServiceService,
-<<<<<<< HEAD
     @Inject(forwardRef(() => UserService))
     private readonly userService: UserService,
   ) {}
-=======
-  ) { }
->>>>>>> e736f91b
 
   public async create(
     createUserRequestDto: CreateUserRequestDto,
