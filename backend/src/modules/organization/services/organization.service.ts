import {
  Injectable,
  NotFoundException,
  BadRequestException,
} from '@nestjs/common';
import { AnafService } from 'src/shared/services';
import { NomenclaturesService } from 'src/shared/services/nomenclatures.service';
import { In } from 'typeorm';
import { OrganizationFinancialService } from '.';
import {
  ERROR_CODES,
  HTTP_ERRORS_MESSAGES,
} from '../constants/errors.constants';
import { CreateOrganizationDto } from '../dto/create-organization.dto';
import { UpdateOrganizationDto } from '../dto/update-organization.dto';
import { Organization } from '../entities';
import { Area } from '../enums/organization-area.enum';
import { CompletionStatus } from '../enums/organization-financial-completion.enum';
import { FinancialType } from '../enums/organization-financial-type.enum';
import { OrganizationRepository } from '../repositories/organization.repository';
import { OrganizationActivityService } from './organization-activity.service';
import { OrganizationGeneralService } from './organization-general.service';
import { OrganizationLegalService } from './organization-legal.service';
import { OrganizationReportService } from './organization-report.service';

@Injectable()
export class OrganizationService {
  constructor(
    private readonly organizationRepository: OrganizationRepository,
    private readonly organizationGeneralService: OrganizationGeneralService,
    private readonly organizationActivityService: OrganizationActivityService,
    private readonly organizationLegalService: OrganizationLegalService,
    private readonly organizationFinancialService: OrganizationFinancialService,
    private readonly organizationReportService: OrganizationReportService,
    private readonly nomenclaturesService: NomenclaturesService,
    private readonly anafService: AnafService,
  ) {}

  public async create(
    createOrganizationDto: CreateOrganizationDto,
  ): Promise<Organization> {
    if (
      createOrganizationDto.activity.area === Area.LOCAL &&
      !createOrganizationDto.activity.cities
    ) {
      throw new BadRequestException({
        message: HTTP_ERRORS_MESSAGES.LOCAL,
        errorCode: ERROR_CODES.ORG004,
      });
    }

    if (
      createOrganizationDto.activity.area === Area.REGIONAL &&
      !createOrganizationDto.activity.regions
    ) {
      throw new BadRequestException({
        message: HTTP_ERRORS_MESSAGES.REGION,
        errorCode: ERROR_CODES.ORG003,
      });
    }

    if (createOrganizationDto.legal.directors.length < 3) {
      throw new BadRequestException({
        message: HTTP_ERRORS_MESSAGES.MINIMUM_DIRECTORS,
        errorCode: ERROR_CODES.ORG009,
      });
    }

    let cities = [];
    if (createOrganizationDto.activity.area === Area.LOCAL) {
      cities = await this.nomenclaturesService.getCities({
        where: { id: In(createOrganizationDto.activity.cities) },
      });
    }

    let regions = [];
    if (createOrganizationDto.activity.area === Area.REGIONAL) {
      regions = await this.nomenclaturesService.getRegions({
        where: { id: In(createOrganizationDto.activity.regions) },
      });
    }

<<<<<<< HEAD
    const previousYear = new Date().getFullYear() - 1;
    const currentYear = new Date().getFullYear();
    const reportStatus = CompletionStatus.NOT_COMPLETED;
=======
    let federations = [];
    if (createOrganizationDto.activity.isPartOfFederation) {
      if (!createOrganizationDto.activity.federations) {
        throw new BadRequestException({
          message: HTTP_ERRORS_MESSAGES.MISSING_FEDERATIONS,
          errorCode: ERROR_CODES.ORG005,
        });
      }

      federations = await this.nomenclaturesService.getFederations({
        where: { id: In(createOrganizationDto.activity.federations) },
      });
    }

    let coalitions = [];
    if (createOrganizationDto.activity.isPartOfCoalition) {
      if (!createOrganizationDto.activity.coalitions) {
        throw new BadRequestException({
          message: HTTP_ERRORS_MESSAGES.MISSING_COALITIONS,
          errorCode: ERROR_CODES.ORG006,
        });
      }

      coalitions = await this.nomenclaturesService.getCoalitions({
        where: { id: In(createOrganizationDto.activity.coalitions) },
      });
    }

    let branches = [];
    if (createOrganizationDto.activity.hasBranches) {
      if (createOrganizationDto.activity.branches) {
        throw new BadRequestException({
          message: HTTP_ERRORS_MESSAGES.MISSING_BRANCHES,
          errorCode: ERROR_CODES.ORG007,
        });
      }

      branches = await this.nomenclaturesService.getCities({
        where: { id: In(createOrganizationDto.activity.branches) },
      });
    }

    const domains = await this.nomenclaturesService.getDomains({
      where: { id: In(createOrganizationDto.activity.domains) },
    });

>>>>>>> 172543ff
    // get anaf data
    const financialInformation = await this.anafService.getFinancialInformation(
      createOrganizationDto.general.cui,
      new Date().getFullYear() - 1,
    );

    // create the parent entry with default values
    return this.organizationRepository.save({
      organizationGeneral: {
        ...createOrganizationDto.general,
      },
      organizationActivity: {
        ...createOrganizationDto.activity,
        domains,
        regions,
        cities,
        federations,
        coalitions,
        branches,
      },
      organizationLegal: {
        ...createOrganizationDto.legal,
      },
      organizationFinancial: [
        {
          type: FinancialType.EXPENSE,
          year: new Date().getFullYear() - 1,
          total: financialInformation.totalExpense,
          numberOfEmployees: financialInformation.numberOfEmployees,
        },
        {
          type: FinancialType.INCOME,
          year: new Date().getFullYear() - 1,
          total: financialInformation.totalIncome,
          numberOfEmployees: financialInformation.numberOfEmployees,
        },
      ],
      organizationReport: {
        reports: [
          {
            report: '',
            numberOfVolunteers: 0,
            numberOfContractors: 0,
            year: currentYear,
            status: reportStatus,
          },
        ],
        partners: [
          {
            year: currentYear,
            numberOfPartners: 0,
            status: reportStatus,
          },
        ],
        investors: [
          {
            year: currentYear,
            numberOfInvestors: 0,
            status: reportStatus,
          },
        ],
      },
    });
  }

  public async findOne(id: number): Promise<Organization> {
    const organization = await this.organizationRepository.get({
      where: { id },
      relations: [
        'organizationGeneral',
        'organizationGeneral.city',
        'organizationGeneral.county',
        'organizationGeneral.contact',
        'organizationActivity',
        'organizationActivity.federations',
        'organizationActivity.coalitions',
        'organizationActivity.domains',
        'organizationActivity.cities',
        'organizationActivity.federations',
        'organizationActivity.coalitions',
        'organizationActivity.branches',
        'organizationActivity.regions',
        'organizationLegal',
        'organizationLegal.legalReprezentative',
        'organizationLegal.directors',
        'organizationFinancial',
        'organizationReport',
        'organizationReport.reports',
        'organizationReport.partners',
        'organizationReport.investors',
      ],
    });

    if (!organization) {
      throw new NotFoundException({
        message: HTTP_ERRORS_MESSAGES.ORGANIZATION,
        errorCode: ERROR_CODES.ORG001,
      });
    }

    return organization;
  }

  /**
   * Update organization will only update one child at the time
   * TODO: Review if we put this in organization
   */
  public async update(
    id: number,
    updateOrganizationDto: UpdateOrganizationDto,
  ): Promise<any> {
    const organization = await this.organizationRepository.get({
      where: { id },
    });

    if (!organization) {
      throw new NotFoundException({
        message: HTTP_ERRORS_MESSAGES.ORGANIZATION,
        errorCode: ERROR_CODES.ORG002,
      });
    }

    if (updateOrganizationDto.general) {
      return this.organizationGeneralService.update(
        organization.organizationGeneralId,
        updateOrganizationDto.general,
      );
    }

    if (updateOrganizationDto.activity) {
      return this.organizationActivityService.update(
        organization.organizationActivityId,
        updateOrganizationDto.activity,
      );
    }

    if (updateOrganizationDto.legal) {
      return this.organizationLegalService.update(
        organization.organizationLegalId,
        updateOrganizationDto.legal,
      );
    }

    if (updateOrganizationDto.financial) {
      return this.organizationFinancialService.update(
        updateOrganizationDto.financial,
      );
    }

    if (updateOrganizationDto.report) {
      return this.organizationReportService.update(
        organization.organizationReportId,
        updateOrganizationDto.report,
      );
    }

    return null;
  }
}<|MERGE_RESOLUTION|>--- conflicted
+++ resolved
@@ -80,11 +80,9 @@
       });
     }
 
-<<<<<<< HEAD
     const previousYear = new Date().getFullYear() - 1;
     const currentYear = new Date().getFullYear();
     const reportStatus = CompletionStatus.NOT_COMPLETED;
-=======
     let federations = [];
     if (createOrganizationDto.activity.isPartOfFederation) {
       if (!createOrganizationDto.activity.federations) {
@@ -131,7 +129,6 @@
       where: { id: In(createOrganizationDto.activity.domains) },
     });
 
->>>>>>> 172543ff
     // get anaf data
     const financialInformation = await this.anafService.getFinancialInformation(
       createOrganizationDto.general.cui,
