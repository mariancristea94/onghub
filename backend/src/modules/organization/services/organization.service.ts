--- conflicted
+++ resolved
@@ -105,11 +105,7 @@
 
     let branches = [];
     if (createOrganizationDto.activity.hasBranches) {
-<<<<<<< HEAD
       if (createOrganizationDto.activity.branches.length === 0) {
-=======
-      if (!createOrganizationDto.activity.branches) {
->>>>>>> 1644b183
         throw new BadRequestException({
           ...ORGANIZATION_ERRORS.CREATE_ACTIVITY.BRANCH,
         });
