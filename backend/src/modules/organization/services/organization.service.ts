import {
  Injectable,
  NotAcceptableException,
  NotFoundException,
} from '@nestjs/common';
import { NomenclaturesService } from 'src/shared/services/nomenclatures.service';
import { In } from 'typeorm';
import { OrganizationFinancialService } from '.';
import {
  ERROR_CODES,
  HTTP_ERRORS_MESSAGES,
} from '../constants/errors.constants';
import { CreateOrganizationDto } from '../dto/create-organization.dto';
import { UpdateOrganizationDto } from '../dto/update-organization.dto';
import { Organization } from '../entities';
import { Area } from '../enums/organization-area.enum';
import { OrganizationRepository } from '../repositories/organization.repository';
import { OrganizationActivityService } from './organization-activity.service';
import { OrganizationGeneralService } from './organization-general.service';
import { OrganizationLegalService } from './organization-legal.service';
import { OrganizationReportService } from './organization-report.service';

@Injectable()
export class OrganizationService {
  constructor(
    private readonly organizationRepository: OrganizationRepository,
    private readonly organizationGeneralService: OrganizationGeneralService,
    private readonly organizationActivityService: OrganizationActivityService,
    private readonly organizationLegalService: OrganizationLegalService,
    private readonly organizationFinancialService: OrganizationFinancialService,
    private readonly organizationReportService: OrganizationReportService,
    private readonly nomenclaturesService: NomenclaturesService,
  ) {}

  public async create(
    createOrganizationDto: CreateOrganizationDto,
  ): Promise<Organization> {
    const domains = await this.nomenclaturesService.getDomains({
      where: { id: In(createOrganizationDto.activity.domains) },
    });

    const regions = await this.nomenclaturesService.getRegions({
      where: { id: In(createOrganizationDto.activity.regions) },
    });

    console.log(regions);

    if (
      createOrganizationDto.activity.area === Area.REGIONAL &&
      regions.length === 0
    ) {
      throw new NotAcceptableException({
        message: HTTP_ERRORS_MESSAGES.REGION,
        errorCode: ERROR_CODES.ORG003,
      });
    }

    const cities = await this.nomenclaturesService.getCities({
      where: { id: In(createOrganizationDto.activity.cities) },
    });

<<<<<<< HEAD
    if (
      createOrganizationDto.activity.area === Area.LOCAL &&
      cities.length === 0
    ) {
      throw new NotAcceptableException({
        message: HTTP_ERRORS_MESSAGES.LOCAL,
        errorCode: ERROR_CODES.ORG004,
      });
    }
=======
    const previousYear = new Date().getFullYear() - 1;
>>>>>>> 120e2271

    // create the parent entry with default values
    return this.organizationRepository.save({
      organizationGeneral: {
        ...createOrganizationDto.general,
      },
      organizationActivity: {
        ...createOrganizationDto.activity,
        domains,
        regions,
        cities,
      },
      organizationLegal: {
        ...createOrganizationDto.legal,
      },
      organizationFinancial: [
        {
          type: createOrganizationDto.financial[0].type,
          year: previousYear,
        },
        {
          type: createOrganizationDto.financial[1].type,
          year: previousYear,
        },
      ],
      organizationReport: {
        ...createOrganizationDto.report,
      },
    });
  }

  public async findOne(id: number): Promise<Organization> {
    const organization = await this.organizationRepository.get({
      where: { id },
      relations: [
        'organizationGeneral',
        'organizationGeneral.city',
        'organizationGeneral.county',
        'organizationGeneral.contact',
        'organizationActivity',
        'organizationActivity.domains',
        'organizationActivity.cities',
        'organizationLegal',
        'organizationLegal.legalReprezentative',
        'organizationLegal.directors',
        'organizationFinancial',
        'organizationReport',
      ],
    });

    if (!organization) {
      throw new NotFoundException({
        message: HTTP_ERRORS_MESSAGES.ORGANIZATION,
        errorCode: ERROR_CODES.ORG001,
      });
    }

    return organization;
  }

  /**
   * Update organization will only update one child at the time
   * TODO: Review if we put this in organization
   */
  public async update(
    id: number,
    updateOrganizationDto: UpdateOrganizationDto,
  ): Promise<any> {
    const organization = await this.organizationRepository.get({
      where: { id },
    });

    if (!organization) {
      throw new NotFoundException({
        message: HTTP_ERRORS_MESSAGES.ORGANIZATION,
        errorCode: ERROR_CODES.ORG002,
      });
    }

    if (updateOrganizationDto.general) {
      return this.organizationGeneralService.update(
        organization.organizationGeneralId,
        updateOrganizationDto.general,
      );
    }

    if (updateOrganizationDto.activity) {
      return this.organizationActivityService.update(
        organization.organizationActivityId,
        updateOrganizationDto.activity,
      );
    }

    if (updateOrganizationDto.legal) {
      return this.organizationLegalService.update(
        organization.organizationLegalId,
        updateOrganizationDto.legal,
      );
    }

    if (updateOrganizationDto.financial) {
      return this.organizationFinancialService.update(
        updateOrganizationDto.financial,
      );
    }

    if (updateOrganizationDto.report) {
      return this.organizationReportService.update(
        organization.organizationReportId,
        updateOrganizationDto.report,
      );
    }

    return null;
  }
}<|MERGE_RESOLUTION|>--- conflicted
+++ resolved
@@ -59,7 +59,6 @@
       where: { id: In(createOrganizationDto.activity.cities) },
     });
 
-<<<<<<< HEAD
     if (
       createOrganizationDto.activity.area === Area.LOCAL &&
       cities.length === 0
@@ -69,9 +68,6 @@
         errorCode: ERROR_CODES.ORG004,
       });
     }
-=======
-    const previousYear = new Date().getFullYear() - 1;
->>>>>>> 120e2271
 
     // create the parent entry with default values
     return this.organizationRepository.save({
