import {
  Injectable,
  NotFoundException,
  BadRequestException,
  Logger,
  InternalServerErrorException,
} from '@nestjs/common';

import { Pagination } from 'src/common/interfaces/pagination';
import { AnafService } from 'src/shared/services';
import { FileManagerService } from 'src/shared/services/file-manager.service';
import { NomenclaturesService } from 'src/shared/services/nomenclatures.service';
import { DataSource, In } from 'typeorm';
import { OrganizationFinancialService } from '.';
import {
  ORGANIZATION_ERRORS,
  ORGANIZATION_REQUEST_ERRORS,
} from '../constants/errors.constants';
import { ORGANIZATION_FILES_DIR } from '../constants/files.constants';
import { ORGANIZATION_FILTERS_CONFIG } from '../constants/organization-filter.config';
import { CreateOrganizationDto } from '../dto/create-organization.dto';
import { OrganizationFilterDto } from '../dto/organization-filter.dto';
import { UpdateOrganizationDto } from '../dto/update-organization.dto';
import {
  Contact,
  Investor,
  Organization,
  OrganizationActivity,
  OrganizationFinancial,
  OrganizationGeneral,
  OrganizationLegal,
  OrganizationReport,
  Partner,
  Report,
} from '../entities';
import { OrganizationView } from '../entities/organization.view-entity';
import { Area } from '../enums/organization-area.enum';
import { FinancialType } from '../enums/organization-financial-type.enum';
import { OrganizationStatus } from '../enums/organization-status.enum';
import { OrganizationViewRepository } from '../repositories';
import { OrganizationRepository } from '../repositories/organization.repository';
import { OrganizationActivityService } from './organization-activity.service';
import { OrganizationGeneralService } from './organization-general.service';
import { OrganizationLegalService } from './organization-legal.service';
import { OrganizationReportService } from './organization-report.service';

@Injectable()
export class OrganizationService {
  private readonly logger = new Logger(OrganizationService.name);
  constructor(
    private readonly dataSource: DataSource,
    private readonly organizationRepository: OrganizationRepository,
    private readonly organizationGeneralService: OrganizationGeneralService,
    private readonly organizationActivityService: OrganizationActivityService,
    private readonly organizationLegalService: OrganizationLegalService,
    private readonly organizationFinancialService: OrganizationFinancialService,
    private readonly organizationReportService: OrganizationReportService,
    private readonly nomenclaturesService: NomenclaturesService,
    private readonly anafService: AnafService,
    private readonly fileManagerService: FileManagerService,
    private readonly organizationViewRepository: OrganizationViewRepository,
  ) {}

  public async create(
    createOrganizationDto: CreateOrganizationDto,
  ): Promise<Organization> {
    if (
      createOrganizationDto.activity.area === Area.LOCAL &&
      !createOrganizationDto.activity.cities
    ) {
      throw new BadRequestException({
        ...ORGANIZATION_ERRORS.CREATE_ACTIVITY.LOCAL,
      });
    }

    if (
      createOrganizationDto.activity.area === Area.REGIONAL &&
      !createOrganizationDto.activity.regions
    ) {
      throw new BadRequestException({
        ...ORGANIZATION_ERRORS.CREATE_ACTIVITY.REGION,
      });
    }

    if (createOrganizationDto.legal.directors?.length < 3) {
      throw new BadRequestException({
        ...ORGANIZATION_ERRORS.CREATE_LEGAL.DIRECTORS_MIN,
      });
    }

    let cities = [];
    if (createOrganizationDto.activity.area === Area.LOCAL) {
      cities = await this.nomenclaturesService.getCities({
        where: { id: In(createOrganizationDto.activity.cities) },
      });
    }

    let regions = [];
    if (createOrganizationDto.activity.area === Area.REGIONAL) {
      regions = await this.nomenclaturesService.getRegions({
        where: { id: In(createOrganizationDto.activity.regions) },
      });
    }

    let federations = [];
    if (createOrganizationDto.activity.isPartOfFederation) {
      if (!createOrganizationDto.activity.federations) {
        throw new BadRequestException({
          ...ORGANIZATION_ERRORS.CREATE_ACTIVITY.FEDERATION,
        });
      }

      federations = await this.nomenclaturesService.getFederations({
        where: { id: In(createOrganizationDto.activity.federations) },
      });
    }

    let coalitions = [];
    if (createOrganizationDto.activity.isPartOfCoalition) {
      if (!createOrganizationDto.activity.coalitions) {
        throw new BadRequestException({
          ...ORGANIZATION_ERRORS.CREATE_ACTIVITY.COALITION,
        });
      }

      coalitions = await this.nomenclaturesService.getCoalitions({
        where: { id: In(createOrganizationDto.activity.coalitions) },
      });
    }

    let branches = [];
    if (createOrganizationDto.activity.hasBranches) {
      if (createOrganizationDto.activity.branches?.length === 0) {
        throw new BadRequestException({
          ...ORGANIZATION_ERRORS.CREATE_ACTIVITY.BRANCH,
        });
      }

      branches = await this.nomenclaturesService.getCities({
        where: { id: In(createOrganizationDto.activity.branches) },
      });
    }

    const domains = await this.nomenclaturesService.getDomains({
      where: { id: In(createOrganizationDto.activity.domains) },
    });

    const lastYear = new Date().getFullYear() - 1;

    // get anaf data
    const financialInformation = await this.anafService.getFinancialInformation(
      createOrganizationDto.general.cui,
      lastYear,
    );

    // create the parent entry with default values
    return this.organizationRepository.save({
      organizationGeneral: {
        ...createOrganizationDto.general,
      },
      organizationActivity: {
        ...createOrganizationDto.activity,
        domains,
        regions,
        cities,
        federations,
        coalitions,
        branches,
      },
      organizationLegal: {
        ...createOrganizationDto.legal,
      },
      organizationFinancial:
        this.organizationFinancialService.generateFinancialReportsData(
          lastYear,
          financialInformation,
        ),
      organizationReport: {
        reports: [{ year: lastYear }],
        partners: [{ year: lastYear }],
        investors: [{ year: lastYear }],
      },
    });
  }

  public async find(id: number) {
    const organization = await this.organizationRepository.get({
      where: { id },
    });

    if (!organization) {
      throw new NotFoundException({
        ...ORGANIZATION_ERRORS.GET,
      });
    }

    return organization;
  }

  public async findAll({
    options,
  }: {
    options: OrganizationFilterDto;
  }): Promise<Pagination<OrganizationView>> {
    const paginationOptions: any = {
      ...options,
    };

    return this.organizationViewRepository.getManyPaginated(
      ORGANIZATION_FILTERS_CONFIG,
      paginationOptions,
    );
  }

  public async findWithRelations(id: number): Promise<Organization> {
    const organization = await this.organizationRepository.get({
      where: { id },
      relations: [
        'organizationGeneral',
        'organizationGeneral.city',
        'organizationGeneral.county',
        'organizationGeneral.contact',
        'organizationActivity',
        'organizationActivity.federations',
        'organizationActivity.coalitions',
        'organizationActivity.domains',
        'organizationActivity.cities',
        'organizationActivity.federations',
        'organizationActivity.coalitions',
        'organizationActivity.branches',
        'organizationActivity.regions',
        'organizationLegal',
        'organizationLegal.legalReprezentative',
        'organizationLegal.directors',
        'organizationFinancial',
        'organizationReport',
        'organizationReport.reports',
        'organizationReport.partners',
        'organizationReport.investors',
      ],
    });

    if (!organization) {
      throw new NotFoundException({
        ...ORGANIZATION_ERRORS.GET,
      });
    }

    return organization;
  }

  /**
   * Update organization will only update one child at the time
   * TODO: Review if we put this in organization
   */
  public async update(
    id: number,
    updateOrganizationDto: UpdateOrganizationDto,
  ): Promise<any> {
    const organization = await this.find(id);

    if (updateOrganizationDto.general) {
      return this.organizationGeneralService.update(
        organization.organizationGeneralId,
        updateOrganizationDto.general,
      );
    }

    if (updateOrganizationDto.activity) {
      return this.organizationActivityService.update(
        organization.organizationActivityId,
        updateOrganizationDto.activity,
      );
    }

    if (updateOrganizationDto.legal) {
      return this.organizationLegalService.update(
        organization.organizationLegalId,
        updateOrganizationDto.legal,
      );
    }

    if (updateOrganizationDto.financial) {
      return this.organizationFinancialService.update(
        updateOrganizationDto.financial,
      );
    }

    if (updateOrganizationDto.report) {
      return this.organizationReportService.update(
        organization.organizationReportId,
        updateOrganizationDto.report,
      );
    }

    return null;
  }

  public async upload(
    organizationId: number,
    logo: Express.Multer.File[],
    organizationStatute: Express.Multer.File[],
  ): Promise<Organization> {
    const organization = await this.organizationRepository.get({
      where: { id: organizationId },
      relations: ['organizationGeneral', 'organizationLegal'],
    });

    if (!organization) {
      throw new NotFoundException({
        ...ORGANIZATION_ERRORS.GET,
      });
    }

    try {
      if (logo) {
        if (organization.organizationGeneral.logo) {
          await this.fileManagerService.deleteFiles([
            organization.organizationGeneral.logo,
          ]);
        }

        const uploadedFile = await this.fileManagerService.uploadFiles(
          `${organizationId}/${ORGANIZATION_FILES_DIR.LOGO}`,
          logo,
        );

        await this.organizationGeneralService.update(
          organization.organizationGeneral.id,
          {
            logo: uploadedFile[0],
          },
        );
      }

      if (organizationStatute) {
        if (organization.organizationLegal.organizationStatute) {
          await this.fileManagerService.deleteFiles([
            organization.organizationLegal.organizationStatute,
          ]);
        }

        const uploadedFile = await this.fileManagerService.uploadFiles(
          `${organizationId}/${ORGANIZATION_FILES_DIR.STATUTE}`,
          organizationStatute,
        );

        await this.organizationLegalService.update(
          organization.organizationLegal.id,
          {
            organizationStatute: uploadedFile[0],
          },
        );
      }

      return this.organizationRepository.get({
        where: { id: organizationId },
        relations: ['organizationGeneral', 'organizationLegal'],
      });
    } catch (error) {
      throw new BadRequestException({
        ...ORGANIZATION_ERRORS.UPLOAD,
        error: { error },
      });
    }
  }

  public async uploadPartners(
    organizationId: number,
    partnerId: number,
    numberOfPartners: number,
    files: Express.Multer.File[],
  ): Promise<OrganizationReport> {
    const organization = await this.organizationRepository.get({
      where: { id: organizationId },
    });

    if (!organization) {
      throw new NotFoundException({
        ...ORGANIZATION_ERRORS.GET,
      });
    }

    await this.organizationReportService.updatePartner(
      partnerId,
      numberOfPartners,
      organizationId,
      files,
    );

    return this.organizationReportService.findOne(
      organization.organizationReportId,
    );
  }

  public async uploadInvestors(
    organizationId: number,
    investorId: number,
    numberOfInvestors: number,
    files: Express.Multer.File[],
  ): Promise<OrganizationReport> {
    const organization = await this.organizationRepository.get({
      where: { id: organizationId },
    });

    if (!organization) {
      throw new NotFoundException({
        ...ORGANIZATION_ERRORS.GET,
      });
    }

    await this.organizationReportService.updateInvestor(
      investorId,
      numberOfInvestors,
      organizationId,
      files,
    );

    return this.organizationReportService.findOne(
      organization.organizationReportId,
    );
  }

  public async deletePartner(
    organizationId: number,
    partnerId: number,
  ): Promise<OrganizationReport> {
    const organization = await this.organizationRepository.get({
      where: { id: organizationId },
    });

    if (!organization) {
      throw new NotFoundException({
        ...ORGANIZATION_ERRORS.GET,
      });
    }

    await this.organizationReportService.deletePartner(partnerId);

    return this.organizationReportService.findOne(
      organization.organizationReportId,
    );
  }

  public async deleteInvestor(
    organizationId: number,
    investorId: number,
  ): Promise<OrganizationReport> {
    const organization = await this.organizationRepository.get({
      where: { id: organizationId },
    });

    if (!organization) {
      throw new NotFoundException({
        ...ORGANIZATION_ERRORS.GET,
      });
    }

    await this.organizationReportService.deleteInvestor(investorId);

    return this.organizationReportService.findOne(
      organization.organizationReportId,
    );
  }

  /**
   * Will update the status from PENDING to ACTIVE
   *
   * @throws Will throw error if the organization is already in ACTIVE state
   * @param organizationId the ORG to be activated
   */
  public async activate(organizationId: number) {
    const org = await this.find(organizationId);

    if (org.status === OrganizationStatus.ACTIVE) {
      throw new BadRequestException(ORGANIZATION_ERRORS.ACTIVATE);
    }

    return this.organizationRepository.updateOne({
      id: organizationId,
      status: OrganizationStatus.ACTIVE,
    });
  }

  public async restrict(organizationId: number) {
    const organization = await this.find(organizationId);

    if (organization.status === OrganizationStatus.RESTRICTED) {
      throw new BadRequestException(ORGANIZATION_ERRORS.RESTRICT);
    }

    return this.organizationRepository.updateOne({
      id: organizationId,
      status: OrganizationStatus.RESTRICTED,
    });
  }

  public async delete(organizationId: number): Promise<void> {
    const organization = await this.findWithRelations(organizationId);

    if (organization.status !== OrganizationStatus.PENDING) {
      throw new BadRequestException({
        ...ORGANIZATION_ERRORS.DELETE.NOT_PENDING,
      });
    }

    const queryRunner = this.dataSource.createQueryRunner();
    await queryRunner.connect();

    await queryRunner.startTransaction();

    try {
      // 1. delete organization
      await queryRunner.manager.delete(Organization, organizationId);

      // 2. delete report
      const reportIds = organization.organizationReport.reports.map(
        (report) => report.id,
      );
      await queryRunner.manager.delete(Report, reportIds);

      const inverstorIds = organization.organizationReport.investors.map(
        (investor) => investor.id,
      );
      await queryRunner.manager.delete(Investor, inverstorIds);

      const partnerIds = organization.organizationReport.partners.map(
        (partner) => partner.id,
      );
      await queryRunner.manager.delete(Partner, partnerIds);

      await queryRunner.manager.delete(
        OrganizationReport,
        organization.organizationReportId,
      );

      // 3. delete financial
      const organizationFinancialIds = organization.organizationFinancial.map(
        (financial) => financial.id,
      );
      await queryRunner.manager.delete(
        OrganizationFinancial,
        organizationFinancialIds,
      );

      // 4. delete delete legal
      await queryRunner.manager.delete(
        Contact,
        organization.organizationLegal.legalReprezentativeId,
      );

      const directorsIds = organization.organizationLegal.directors.map(
        (director) => director.id,
      );
      await queryRunner.manager.delete(Contact, directorsIds);

      await queryRunner.manager.delete(
        OrganizationLegal,
        organization.organizationLegalId,
      );

      // 5. delete activity
      await queryRunner.manager.delete(
        OrganizationActivity,
        organization.organizationActivityId,
      );

      // 6. delete general
      await queryRunner.manager.delete(
        OrganizationGeneral,
        organization.organizationGeneralId,
      );

      await queryRunner.manager.delete(
        Contact,
        organization.organizationGeneral.contactId,
      );

      await queryRunner.commitTransaction();
    } catch (error) {
      // since we have errors lets rollback the changes we made
      await queryRunner.rollbackTransaction();

      this.logger.error({
        error: { error },
        ...ORGANIZATION_ERRORS.DELETE.ONG,
      });
      const err = error?.response;
      throw new BadRequestException({
        ...ORGANIZATION_ERRORS.DELETE.ONG,
        error: err,
      });
    } finally {
      // you need to release a queryRunner which was manually instantiated
      await queryRunner.release();
    }
  }

<<<<<<< HEAD
  public async validateOrganizationGeneral(
    cui: string,
    rafNumber: string,
    name: string,
  ): Promise<any[]> {
    const errors = [];
    const organizationWithName = await this.organizationGeneralService.findOne({
      where: { name },
    });

    if (organizationWithName) {
      errors.push(new BadRequestException(
        ORGANIZATION_REQUEST_ERRORS.CREATE.ORGANIZATION_NAME_EXISTS,
      ));
    }

    const organizationWithCUI = await this.organizationGeneralService.findOne({
      where: { cui },
    });

    if (organizationWithCUI) {
      errors.push(new BadRequestException(
        ORGANIZATION_REQUEST_ERRORS.CREATE.CUI_EXISTS,
      ));
    }

    const organizationWithRafNumber =
      this.organizationGeneralService.findOne({
        where: { rafNumber },
      });

    if (organizationWithRafNumber) {
      errors.push( new BadRequestException(
        ORGANIZATION_REQUEST_ERRORS.CREATE.RAF_NUMBER_EXISTS,
      ));
    }

    return errors;
=======
  /**
   * Once every year, 1st of June we request new data to be completed by the NGOs for the past year
   *
   * Preconditions:
   *
   *  - The NGO does not have the Financial data, Reports, Parteners, Investors entries already added for the year we request it
   *
   *  1. We query ANAF and create 2 new entries to be completed in the Financial section (Expenses, Income)
   *  2. Create 3 new entires for Reports, Parteners, Investors (Open Data)
   *  3. Send notification email to the NGO Admin to take action
   */
  public async createNewReportingEntries(organizationId: string) {
    const year = new Date().getFullYear() - 2;
    // 1. Check if the NGO already has the data we try to add
    const organization = await this.findWithRelations(+organizationId);

    const { reports, partners, investors } = organization.organizationReport;

    const hasDataFromYear = (
      data: OrganizationFinancial[] | Report[] | Partner[] | Investor[],
    ) => data.some((entry) => entry.year === year);

    if (
      hasDataFromYear(organization.organizationFinancial) ||
      hasDataFromYear(reports) ||
      hasDataFromYear(partners) ||
      hasDataFromYear(investors)
    ) {
      throw new BadRequestException(
        ORGANIZATION_ERRORS.CREATE_NEW_REPORTING_ENTRIES.ALREADY_EXIST,
      );
    }

    // 2. Get data from ANAF
    let financialFromAnaf = null;
    try {
      financialFromAnaf = await this.anafService.getFinancialInformation(
        organization.organizationGeneral.cui,
        year,
      );
    } catch (err) {
      throw new InternalServerErrorException({
        ...ORGANIZATION_ERRORS.CREATE_NEW_REPORTING_ENTRIES.ANAF_ERRORED,
        error: err,
      });
    }

    // 2.1. Generate the financial reports
    const newFinancialReport =
      this.organizationFinancialService.generateFinancialReportsData(
        year,
        financialFromAnaf,
      );

    // 3. Update the ORG in DB including financial data and reports (reports, partners, investors) cascaded
    try {
      const orgUpdated = await this.organizationRepository.save({
        ...organization,
        organizationFinancial: [
          ...organization.organizationFinancial,
          ...newFinancialReport,
        ],
        organizationReport: {
          ...organization.organizationReport,
          reports: [...organization.organizationReport.reports, { year }],
          partners: [...organization.organizationReport.partners, { year }],
          investors: [...organization.organizationReport.investors, { year }],
        },
      });

      return orgUpdated;
    } catch (err) {
      throw new InternalServerErrorException({
        ...ORGANIZATION_ERRORS.CREATE_NEW_REPORTING_ENTRIES.ADD_NEW,
        error: err,
      });
    }
>>>>>>> dad3de98
  }
}<|MERGE_RESOLUTION|>--- conflicted
+++ resolved
@@ -35,7 +35,6 @@
 } from '../entities';
 import { OrganizationView } from '../entities/organization.view-entity';
 import { Area } from '../enums/organization-area.enum';
-import { FinancialType } from '../enums/organization-financial-type.enum';
 import { OrganizationStatus } from '../enums/organization-status.enum';
 import { OrganizationViewRepository } from '../repositories';
 import { OrganizationRepository } from '../repositories/organization.repository';
@@ -596,7 +595,6 @@
     }
   }
 
-<<<<<<< HEAD
   public async validateOrganizationGeneral(
     cui: string,
     rafNumber: string,
@@ -608,9 +606,11 @@
     });
 
     if (organizationWithName) {
-      errors.push(new BadRequestException(
-        ORGANIZATION_REQUEST_ERRORS.CREATE.ORGANIZATION_NAME_EXISTS,
-      ));
+      errors.push(
+        new BadRequestException(
+          ORGANIZATION_REQUEST_ERRORS.CREATE.ORGANIZATION_NAME_EXISTS,
+        ),
+      );
     }
 
     const organizationWithCUI = await this.organizationGeneralService.findOne({
@@ -618,24 +618,26 @@
     });
 
     if (organizationWithCUI) {
-      errors.push(new BadRequestException(
-        ORGANIZATION_REQUEST_ERRORS.CREATE.CUI_EXISTS,
-      ));
-    }
-
-    const organizationWithRafNumber =
-      this.organizationGeneralService.findOne({
-        where: { rafNumber },
-      });
+      errors.push(
+        new BadRequestException(ORGANIZATION_REQUEST_ERRORS.CREATE.CUI_EXISTS),
+      );
+    }
+
+    const organizationWithRafNumber = this.organizationGeneralService.findOne({
+      where: { rafNumber },
+    });
 
     if (organizationWithRafNumber) {
-      errors.push( new BadRequestException(
-        ORGANIZATION_REQUEST_ERRORS.CREATE.RAF_NUMBER_EXISTS,
-      ));
+      errors.push(
+        new BadRequestException(
+          ORGANIZATION_REQUEST_ERRORS.CREATE.RAF_NUMBER_EXISTS,
+        ),
+      );
     }
 
     return errors;
-=======
+  }
+
   /**
    * Once every year, 1st of June we request new data to be completed by the NGOs for the past year
    *
@@ -713,6 +715,5 @@
         error: err,
       });
     }
->>>>>>> dad3de98
   }
 }