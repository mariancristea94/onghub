import {
  Injectable,
  NotFoundException,
  BadRequestException,
  forwardRef,
  Inject,
} from '@nestjs/common';
import { User } from 'src/modules/user/entities/user.entity';
import { UserService } from 'src/modules/user/services/user.service';
import { AnafService } from 'src/shared/services';
import { FileManagerService } from 'src/shared/services/file-manager.service';
import { NomenclaturesService } from 'src/shared/services/nomenclatures.service';
import { In } from 'typeorm';
import { OrganizationFinancialService } from '.';
import { ORGANIZATION_ERRORS } from '../constants/errors.constants';
import { ORGANIZATION_FILES_DIR } from '../constants/files.constants';
import { CreateOrganizationDto } from '../dto/create-organization.dto';
import { UpdateOrganizationDto } from '../dto/update-organization.dto';
import { Organization, OrganizationReport } from '../entities';
import { Area } from '../enums/organization-area.enum';
import { FinancialType } from '../enums/organization-financial-type.enum';
import { OrganizationRepository } from '../repositories/organization.repository';
import { OrganizationActivityService } from './organization-activity.service';
import { OrganizationGeneralService } from './organization-general.service';
import { OrganizationLegalService } from './organization-legal.service';
import { OrganizationReportService } from './organization-report.service';

@Injectable()
export class OrganizationService {
  constructor(
    private readonly organizationRepository: OrganizationRepository,
    private readonly organizationGeneralService: OrganizationGeneralService,
    private readonly organizationActivityService: OrganizationActivityService,
    private readonly organizationLegalService: OrganizationLegalService,
    private readonly organizationFinancialService: OrganizationFinancialService,
    private readonly organizationReportService: OrganizationReportService,
    private readonly nomenclaturesService: NomenclaturesService,
    private readonly anafService: AnafService,
<<<<<<< HEAD
    @Inject(forwardRef(() => UserService))
    private readonly userService: UserService,
=======
    private readonly fileManagerService: FileManagerService,
>>>>>>> 36ce70ec
  ) {}

  public async create(
    createOrganizationDto: CreateOrganizationDto,
  ): Promise<{ user: User; organization: Organization }> {
    if (
      createOrganizationDto.activity.area === Area.LOCAL &&
      !createOrganizationDto.activity.cities
    ) {
      throw new BadRequestException({
        ...ORGANIZATION_ERRORS.CREATE_ACTIVITY.LOCAL,
      });
    }

    if (
      createOrganizationDto.activity.area === Area.REGIONAL &&
      !createOrganizationDto.activity.regions
    ) {
      throw new BadRequestException({
        ...ORGANIZATION_ERRORS.CREATE_ACTIVITY.REGION,
      });
    }

    if (createOrganizationDto.legal.directors?.length < 3) {
      throw new BadRequestException({
        ...ORGANIZATION_ERRORS.CREATE_LEGAL.DIRECTORS_MIN,
      });
    }

    let cities = [];
    if (createOrganizationDto.activity.area === Area.LOCAL) {
      cities = await this.nomenclaturesService.getCities({
        where: { id: In(createOrganizationDto.activity.cities) },
      });
    }

    let regions = [];
    if (createOrganizationDto.activity.area === Area.REGIONAL) {
      regions = await this.nomenclaturesService.getRegions({
        where: { id: In(createOrganizationDto.activity.regions) },
      });
    }

    let federations = [];
    if (createOrganizationDto.activity.isPartOfFederation) {
      if (!createOrganizationDto.activity.federations) {
        throw new BadRequestException({
          ...ORGANIZATION_ERRORS.CREATE_ACTIVITY.FEDERATION,
        });
      }

      federations = await this.nomenclaturesService.getFederations({
        where: { id: In(createOrganizationDto.activity.federations) },
      });
    }

    let coalitions = [];
    if (createOrganizationDto.activity.isPartOfCoalition) {
      if (!createOrganizationDto.activity.coalitions) {
        throw new BadRequestException({
          ...ORGANIZATION_ERRORS.CREATE_ACTIVITY.COALITION,
        });
      }

      coalitions = await this.nomenclaturesService.getCoalitions({
        where: { id: In(createOrganizationDto.activity.coalitions) },
      });
    }

    let branches = [];
    if (createOrganizationDto.activity.hasBranches) {
      if (!createOrganizationDto.activity.branches) {
        throw new BadRequestException({
          ...ORGANIZATION_ERRORS.CREATE_ACTIVITY.BRANCH,
        });
      }

      branches = await this.nomenclaturesService.getCities({
        where: { id: In(createOrganizationDto.activity.branches) },
      });
    }

    const domains = await this.nomenclaturesService.getDomains({
      where: { id: In(createOrganizationDto.activity.domains) },
    });

    // get anaf data
    const financialInformation = await this.anafService.getFinancialInformation(
      createOrganizationDto.general.cui,
      new Date().getFullYear() - 1,
    );

    // create the parent entry with default values
    const organization = await this.organizationRepository.save({
      organizationGeneral: {
        ...createOrganizationDto.general,
      },
      organizationActivity: {
        ...createOrganizationDto.activity,
        domains,
        regions,
        cities,
        federations,
        coalitions,
        branches,
      },
      organizationLegal: {
        ...createOrganizationDto.legal,
      },
      organizationFinancial: [
        {
          type: FinancialType.EXPENSE,
          year: new Date().getFullYear() - 1,
          total: financialInformation?.totalExpense,
          numberOfEmployees: financialInformation?.numberOfEmployees,
        },
        {
          type: FinancialType.INCOME,
          year: new Date().getFullYear() - 1,
          total: financialInformation?.totalIncome,
          numberOfEmployees: financialInformation?.numberOfEmployees,
        },
      ],
      organizationReport: {
        reports: [{}],
        partners: [{}],
        investors: [{}],
      },
    });

    const user = await this.userService.createAdminProfile({
      ...createOrganizationDto.user,
      organizationId: organization.id,
    });

    return { user, organization };
  }

  public async findOne(id: number): Promise<Organization> {
    const organization = await this.organizationRepository.get({
      where: { id },
      relations: [
        'organizationGeneral',
        'organizationGeneral.city',
        'organizationGeneral.county',
        'organizationGeneral.contact',
        'organizationActivity',
        'organizationActivity.federations',
        'organizationActivity.coalitions',
        'organizationActivity.domains',
        'organizationActivity.cities',
        'organizationActivity.federations',
        'organizationActivity.coalitions',
        'organizationActivity.branches',
        'organizationActivity.regions',
        'organizationLegal',
        'organizationLegal.legalReprezentative',
        'organizationLegal.directors',
        'organizationFinancial',
        'organizationReport',
        'organizationReport.reports',
        'organizationReport.partners',
        'organizationReport.investors',
      ],
    });

    if (!organization) {
      throw new NotFoundException({
        ...ORGANIZATION_ERRORS.GET,
      });
    }

    return organization;
  }

  /**
   * Update organization will only update one child at the time
   * TODO: Review if we put this in organization
   */
  public async update(
    id: number,
    updateOrganizationDto: UpdateOrganizationDto,
  ): Promise<any> {
    const organization = await this.organizationRepository.get({
      where: { id },
    });

    if (!organization) {
      throw new NotFoundException({
        ...ORGANIZATION_ERRORS.GET,
      });
    }

    if (updateOrganizationDto.general) {
      return this.organizationGeneralService.update(
        organization.organizationGeneralId,
        updateOrganizationDto.general,
      );
    }

    if (updateOrganizationDto.activity) {
      return this.organizationActivityService.update(
        organization.organizationActivityId,
        updateOrganizationDto.activity,
      );
    }

    if (updateOrganizationDto.legal) {
      return this.organizationLegalService.update(
        organization.organizationLegalId,
        updateOrganizationDto.legal,
      );
    }

    if (updateOrganizationDto.financial) {
      return this.organizationFinancialService.update(
        updateOrganizationDto.financial,
      );
    }

    if (updateOrganizationDto.report) {
      return this.organizationReportService.update(
        organization.organizationReportId,
        updateOrganizationDto.report,
      );
    }

    return null;
  }

  public async upload(
    organizationId: number,
    logo: Express.Multer.File[],
    organizationStatute: Express.Multer.File[],
  ): Promise<Organization> {
    const organization = await this.organizationRepository.get({
      where: { id: organizationId },
      relations: ['organizationGeneral', 'organizationLegal'],
    });

    if (!organization) {
      throw new NotFoundException({
        ...ORGANIZATION_ERRORS.GET,
      });
    }

    try {
      if (logo) {
        if (organization.organizationGeneral.logo) {
          await this.fileManagerService.deleteFiles([
            organization.organizationGeneral.logo,
          ]);
        }

        const uploadedFile = await this.fileManagerService.uploadFiles(
          `${organizationId}/${ORGANIZATION_FILES_DIR.LOGO}`,
          logo,
        );

        await this.organizationGeneralService.update(
          organization.organizationGeneral.id,
          {
            logo: uploadedFile[0],
          },
        );
      }

      if (organizationStatute) {
        if (organization.organizationLegal.organizationStatute) {
          await this.fileManagerService.deleteFiles([
            organization.organizationLegal.organizationStatute,
          ]);
        }

        const uploadedFile = await this.fileManagerService.uploadFiles(
          `${organizationId}/${ORGANIZATION_FILES_DIR.STATUTE}`,
          organizationStatute,
        );

        await this.organizationLegalService.update(
          organization.organizationLegal.id,
          {
            organizationStatute: uploadedFile[0],
          },
        );
      }

      return this.organizationRepository.get({
        where: { id: organizationId },
        relations: ['organizationGeneral', 'organizationLegal'],
      });
    } catch (error) {
      throw new BadRequestException({
        ...ORGANIZATION_ERRORS.UPLOAD,
        error: { error },
      });
    }
  }

  public async uploadPartners(
    organizationId: number,
    partnerId: number,
    numberOfPartners: number,
    files: Express.Multer.File[],
  ): Promise<OrganizationReport> {
    const organization = await this.organizationRepository.get({
      where: { id: organizationId },
    });

    if (!organization) {
      throw new NotFoundException({
        ...ORGANIZATION_ERRORS.GET,
      });
    }

    await this.organizationReportService.updatePartner(
      partnerId,
      numberOfPartners,
      organizationId,
      files,
    );

    return this.organizationReportService.findOne(
      organization.organizationReportId,
    );
  }

  public async uploadInvestors(
    organizationId: number,
    investorId: number,
    numberOfInvestors: number,
    files: Express.Multer.File[],
  ): Promise<OrganizationReport> {
    const organization = await this.organizationRepository.get({
      where: { id: organizationId },
    });

    if (!organization) {
      throw new NotFoundException({
        ...ORGANIZATION_ERRORS.GET,
      });
    }

    await this.organizationReportService.updateInvestor(
      investorId,
      numberOfInvestors,
      organizationId,
      files,
    );

    return this.organizationReportService.findOne(
      organization.organizationReportId,
    );
  }

  public async deletePartner(
    organizationId: number,
    partnerId: number,
  ): Promise<OrganizationReport> {
    const organization = await this.organizationRepository.get({
      where: { id: organizationId },
    });

    if (!organization) {
      throw new NotFoundException({
        ...ORGANIZATION_ERRORS.GET,
      });
    }

    await this.organizationReportService.deletePartner(partnerId);

    return this.organizationReportService.findOne(
      organization.organizationReportId,
    );
  }

  public async deleteInvestor(
    organizationId: number,
    investorId: number,
  ): Promise<OrganizationReport> {
    const organization = await this.organizationRepository.get({
      where: { id: organizationId },
    });

    if (!organization) {
      throw new NotFoundException({
        ...ORGANIZATION_ERRORS.GET,
      });
    }

    await this.organizationReportService.deleteInvestor(investorId);

    return this.organizationReportService.findOne(
      organization.organizationReportId,
    );
  }
}<|MERGE_RESOLUTION|>--- conflicted
+++ resolved
@@ -36,12 +36,9 @@
     private readonly organizationReportService: OrganizationReportService,
     private readonly nomenclaturesService: NomenclaturesService,
     private readonly anafService: AnafService,
-<<<<<<< HEAD
     @Inject(forwardRef(() => UserService))
     private readonly userService: UserService,
-=======
     private readonly fileManagerService: FileManagerService,
->>>>>>> 36ce70ec
   ) {}
 
   public async create(
