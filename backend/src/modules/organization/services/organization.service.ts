--- conflicted
+++ resolved
@@ -78,15 +78,12 @@
       });
     }
 
-<<<<<<< HEAD
     const previousYear = new Date().getFullYear() - 1;
-=======
     // get anaf data
     const financialInformation = await this.anafService.getFinancialInformation(
       createOrganizationDto.general.cui,
       new Date().getFullYear() - 1,
     );
->>>>>>> 7518842d
 
     // create the parent entry with default values
     return this.organizationRepository.save({
