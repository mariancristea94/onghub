--- conflicted
+++ resolved
@@ -5,30 +5,21 @@
   NotFoundException,
 } from '@nestjs/common';
 import { BaseFilterDto } from 'src/common/base/base-filter.dto';
-import { MAIL_ERRORS } from 'src/mail/constants/errors.constants';
 import { MAIL_OPTIONS } from 'src/mail/constants/template.constants';
-import { MailService } from 'src/mail/services/mail.service';
 import { OrganizationStatus } from 'src/modules/organization/enums/organization-status.enum';
 import { OrganizationService } from 'src/modules/organization/services';
-import { Role } from 'src/modules/user/enums/role.enum';
 import { UserService } from 'src/modules/user/services/user.service';
 import { FileManagerService } from 'src/shared/services/file-manager.service';
-import { ORGANIZATION_REQUEST_ERRORS } from '../constants/errors.constants';
-import { ORGANIZATION_REQUEST_FILTER_CONFIG } from '../constants/organization-filter.config';
 import { CreateOrganizationRequestDto } from '../dto/create-organization-request.dto';
 import { OrganizationRequest } from '../entities/organization-request.entity';
 import { RequestStatus } from '../enums/request-status.enum';
 import { OrganizationRequestRepository } from '../repositories/organization-request.repository';
-<<<<<<< HEAD
 import { ORGANIZATION_REQUEST_FILTER_CONFIG } from '../constants/organization-filter.config';
 import { ORGANIZATION_REQUEST_ERRORS } from '../constants/errors.constants';
 import { MailService } from 'src/mail/services/mail.service';
-import { MAIL_TEMPLATES } from 'src/mail/enums/mail.enum';
 import { Role } from 'src/modules/user/enums/role.enum';
 import { FindManyOptions } from 'typeorm';
 import { MAIL_ERRORS } from 'src/mail/constants/errors.constants';
-=======
->>>>>>> ebc09817
 
 @Injectable()
 export class OrganizationRequestService {
@@ -39,12 +30,8 @@
     private readonly organizationService: OrganizationService,
     private readonly userService: UserService,
     private readonly mailService: MailService,
-<<<<<<< HEAD
-  ) { }
-=======
     private readonly fileManagerService: FileManagerService,
   ) {}
->>>>>>> ebc09817
 
   public async findAll(options: BaseFilterDto) {
     const paginationOptions = {
@@ -125,14 +112,6 @@
 
     // 1. validate admin
     if (admin) {
-<<<<<<< HEAD
-      const user = await this.userService.findOne({ where: [{ email: admin.email }, { phone: admin.phone }] });
-
-      if (user) {
-        errors.push(new BadRequestException(
-          ORGANIZATION_REQUEST_ERRORS.CREATE.USER_EXISTS,
-        ))
-=======
       const user = await this.userService.findOne({
         where: [{ email: admin.email }, { phone: admin.phone }],
       });
@@ -143,7 +122,6 @@
             ORGANIZATION_REQUEST_ERRORS.CREATE.USER_EXISTS,
           ),
         );
->>>>>>> ebc09817
       }
     }
 
@@ -357,7 +335,9 @@
     return this.find(requestId);
   }
 
-  public async findMany(findConditions: FindManyOptions<OrganizationRequest>): Promise<OrganizationRequest[]> {
+  public async findMany(
+    findConditions: FindManyOptions<OrganizationRequest>,
+  ): Promise<OrganizationRequest[]> {
     return this.organizationRequestRepository.getMany(findConditions);
   }
 
