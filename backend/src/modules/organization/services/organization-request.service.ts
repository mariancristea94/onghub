import {
  BadRequestException,
  Injectable,
  Logger,
  NotFoundException,
} from '@nestjs/common';
import { BaseFilterDto } from 'src/common/base/base-filter.dto';
import { MAIL_TEMPLATES } from 'src/mail/enums/mail.enum';
import { MailService } from 'src/mail/services/mail.service';
import { OrganizationStatus } from 'src/modules/organization/enums/organization-status.enum';
import { OrganizationService } from 'src/modules/organization/services';
import { Role } from 'src/modules/user/enums/role.enum';
import { UserService } from 'src/modules/user/services/user.service';
import { FileManagerService } from 'src/shared/services/file-manager.service';
import { ORGANIZATION_REQUEST_ERRORS } from '../constants/errors.constants';
import { ORGANIZATION_REQUEST_FILTER_CONFIG } from '../constants/organization-filter.config';
import { CreateOrganizationRequestDto } from '../dto/create-organization-request.dto';
import { OrganizationRequest } from '../entities/organization-request.entity';
import { RequestStatus } from '../enums/request-status.enum';
import { OrganizationRequestRepository } from '../repositories/organization-request.repository';
<<<<<<< HEAD
=======
import { ORGANIZATION_REQUEST_FILTER_CONFIG } from '../constants/organization-filter.config';
import { ORGANIZATION_REQUEST_ERRORS } from '../constants/errors.constants';
import { MailService } from 'src/mail/services/mail.service';
import { Role } from 'src/modules/user/enums/role.enum';
import { MAIL_ERRORS } from 'src/mail/constants/errors.constants';
import { MAIL_OPTIONS } from 'src/mail/constants/template.constants';
>>>>>>> ed905cad

@Injectable()
export class OrganizationRequestService {
  private readonly logger = new Logger(OrganizationRequestService.name);

  constructor(
    private readonly organizationRequestRepository: OrganizationRequestRepository,
    private readonly organizationService: OrganizationService,
    private readonly userService: UserService,
    private readonly mailService: MailService,
    private readonly fileManagerService: FileManagerService,
  ) {}

  public async findAll(options: BaseFilterDto) {
    const paginationOptions = {
      ...options,
      status: RequestStatus.PENDING,
    };

    return this.organizationRequestRepository.getManyPaginated(
      ORGANIZATION_REQUEST_FILTER_CONFIG,
      paginationOptions,
    );
  }

  public async findOne(id: number): Promise<OrganizationRequest> {
    const request = await this.organizationRequestRepository.get({
      where: {
        id,
        status: RequestStatus.PENDING,
      },
      relations: [
        'organization',
        'organization.organizationGeneral',
        'organization.organizationGeneral.city',
        'organization.organizationGeneral.county',
        'organization.organizationGeneral.contact',
        'organization.organizationActivity',
        'organization.organizationActivity.federations',
        'organization.organizationActivity.coalitions',
        'organization.organizationActivity.domains',
        'organization.organizationActivity.cities',
        'organization.organizationActivity.federations',
        'organization.organizationActivity.coalitions',
        'organization.organizationActivity.branches',
        'organization.organizationActivity.regions',
        'organization.organizationLegal',
        'organization.organizationLegal.legalReprezentative',
        'organization.organizationLegal.directors',
        'organization.organizationFinancial',
        'organization.organizationReport',
        'organization.organizationReport.reports',
        'organization.organizationReport.partners',
        'organization.organizationReport.investors',
      ],
    });

    if (!request) {
      throw new NotFoundException({
        ...ORGANIZATION_REQUEST_ERRORS.GET.NOT_FOUND,
      });
    }

    // check for logo and add public url
    if (request.organization.organizationGeneral.logo) {
      const logo = await this.fileManagerService.generatePresignedURL(
        request.organization.organizationGeneral.logo,
      );
      request.organization.organizationGeneral.logo = logo;
    }

    // check for logo and add public url
    if (request.organization.organizationLegal.organizationStatute) {
      const organizationStatute =
        await this.fileManagerService.generatePresignedURL(
          request.organization.organizationLegal.organizationStatute,
        );
      request.organization.organizationLegal.organizationStatute =
        organizationStatute;
    }

    return request;
  }

  public async validate(
    createRequestDto: Partial<CreateOrganizationRequestDto>,
  ): Promise<any[]> {
    const { admin, organization } = createRequestDto;

<<<<<<< HEAD
    const errors = [];

    // 1. validate admin
    if (admin) {
      const user = await this.userService.findOne({
        where: [{ email: admin.email }],
=======
    // 1. validate admin
    if (admin) {
      const user = await this.userService.findOne({
        where: [{ email: admin.email }, { phone: admin.phone }],
>>>>>>> ed905cad
      });

      if (user) {
        errors.push(
          new BadRequestException(
            ORGANIZATION_REQUEST_ERRORS.CREATE.USER_EXISTS,
          ),
        );
      }
    }

    // 2. validate organization
    if (organization) {
      // 2.1 validate organization general
      if (organization.general) {
        const { cui, rafNumber, name } = organization.general;

        errors.push(
          ...(await this.organizationService.validateOrganizationGeneral(
            cui,
            rafNumber,
            name,
          )),
        );
      }
    }

    if (errors.length) {
      throw new BadRequestException(errors);
    } else {
      return [];
    }
  }

  public async create(
    createReqDto: CreateOrganizationRequestDto,
    logo: Express.Multer.File[],
    organizationStatute: Express.Multer.File[],
  ) {
    // Check if the admin email is not in the user table already (is unique).
    const foundProfile = await this.userService.findOne({
      where: { email: createReqDto.admin.email },
    });

    if (foundProfile) {
      throw new BadRequestException({
        ...ORGANIZATION_REQUEST_ERRORS.CREATE.USER_EXISTS,
      });
    }

    // Check if there isn't already a request made by the same user.
    const foundRequest = await this.organizationRequestRepository.get({
      where: [
        { email: createReqDto.admin.email, status: RequestStatus.PENDING },
        { phone: createReqDto.admin.phone, status: RequestStatus.PENDING },
      ],
    });

    if (foundRequest) {
      throw new BadRequestException({
        ...ORGANIZATION_REQUEST_ERRORS.CREATE.REQ_EXISTS,
      });
    }

    try {
      const organization = await this.organizationService.create(
        createReqDto.organization,
        logo,
        organizationStatute,
      );

      // Mail notifications
      // Admin

      const adminMailOptions: {
        template: string;
        subject: string;
        context: { title: string };
      } = MAIL_OPTIONS.ORGANIZATION_CREATE_ADMIN;

      await this.mailService.sendEmail({
        to: createReqDto.admin.email,
        template: adminMailOptions.template,
        subject: adminMailOptions.subject,
        context: {
          title: adminMailOptions.context.title,
          subtitle: MAIL_OPTIONS.ORGANIZATION_CREATE_ADMIN.context.subtitle(),
        },
      });

      // Super-Admin
      const superAdmins = await this.userService.findMany({
        where: { role: Role.SUPER_ADMIN },
      });

      const superadminMailOptions: {
        template: string;
        subject: string;
        context: { title: string };
      } = MAIL_OPTIONS.ORGANIZATION_CREATE_SUPERADMIN;

      await this.mailService.sendEmail({
        to: superAdmins.map((item) => item.email),
        template: superadminMailOptions.template,
        subject: superadminMailOptions.subject,
        context: {
          title: superadminMailOptions.context.title,
          subtitle:
            MAIL_OPTIONS.ORGANIZATION_CREATE_SUPERADMIN.context.subtitle(),
          cta: {
            link: MAIL_OPTIONS.ORGANIZATION_CREATE_SUPERADMIN.context.cta.link(
              foundRequest.id.toString(),
            ),
            label: '',
          },
        },
      });

      return this.organizationRequestRepository.save({
        name: createReqDto.admin.name,
        email: createReqDto.admin.email,
        phone: createReqDto.admin.phone,
        organizationName: createReqDto.organization.general.name,
        organizationId: organization.id,
      });
    } catch (error) {
      this.logger.error({ error, payload: createReqDto });
      throw error;
    }
  }

  public async approve(requestId: number) {
    // 1. Get the request
    const { organizationId, email, phone, name, status, organization } =
      await this.find(requestId);

    if (status !== RequestStatus.PENDING) {
      throw new BadRequestException({
        ...ORGANIZATION_REQUEST_ERRORS.UPDATE.NOT_PENDING,
      });
    }

    if (organization?.status !== OrganizationStatus.PENDING) {
      throw new BadRequestException({
        ...ORGANIZATION_REQUEST_ERRORS.UPDATE.NOT_PENDING,
      });
    }

    // 2. Update organization status from PENDING to ACTIVE
    await this.organizationService.activate(organizationId);
    // 3. Create the ADMIN user
    await this.userService.createAdmin({ email, phone, name, organizationId });
    // 4. Update the request status
    await this.update(requestId, RequestStatus.APPROVED);
    // 5. Send email with approval
    const {
      template,
      subject,
      context: {
        title,
        cta: { label },
      },
    } = MAIL_OPTIONS.ORGANIZATION_REQUEST_APPROVAL;

    await this.mailService.sendEmail({
      to: email,
      template,
      subject,
      context: {
        title,
        subtitle: MAIL_OPTIONS.ORGANIZATION_REQUEST_APPROVAL.context.subtitle(),
        cta: {
          link: MAIL_OPTIONS.ORGANIZATION_REQUEST_APPROVAL.context.cta.link(
            'www.google.com',
          ),
          label,
        },
      },
    });

    return this.find(requestId);
  }

  public async reject(requestId: number) {
    // 1. Check if request is pending
    const found = await this.find(requestId);

    if (found && found.status !== RequestStatus.PENDING) {
      throw new BadRequestException({
        ...ORGANIZATION_REQUEST_ERRORS.UPDATE.NOT_PENDING,
      });
    }

    // 2. Delete pending organization
    await this.organizationService.delete(found.organizationId);

    // 3. Decline the request.
    await this.update(requestId, RequestStatus.DECLINED);

    // 4. Send rejection by email

    const {
      template,
      subject,
      context: { title },
    } = MAIL_OPTIONS.ORGANIZATION_REQUEST_REJECTION;

    await this.mailService.sendEmail({
      to: found.email,
      template,
      subject,
      context: {
        title,
        subtitle:
          MAIL_OPTIONS.ORGANIZATION_REQUEST_REJECTION.context.subtitle(),
      },
    });

    return this.find(requestId);
  }

  public async sendRestrictRequest(organizationId: number): Promise<void> {
    try {
      const organization = await this.organizationService.findWithUsers(
        organizationId,
      );
      const superAdmins = await this.userService.findMany({
        where: { role: Role.SUPER_ADMIN },
      });

      const {
        template,
        subject,
        context: { title },
      } = MAIL_OPTIONS.ORGANIZATION_RESTRICT_SUPERADMIN;

      await this.mailService.sendEmail({
        to: superAdmins.map((superAdmin) => superAdmin.email),
        template,
        subject,
        context: {
          title,
          subtitle:
            MAIL_OPTIONS.ORGANIZATION_RESTRICT_SUPERADMIN.context.subtitle(
              organization.organizationGeneral.name,
            ),
        },
      });
    } catch (error) {
      this.logger.error({
        error: { error },
        ...MAIL_ERRORS.RESTRICT_FOR_SUPERADMINS,
      });
      throw error;
    }
  }

  private find(id: number): Promise<OrganizationRequest> {
    return this.organizationRequestRepository.get({
      where: { id },
      relations: ['organization'],
    });
  }

  private async update(
    requestId: number,
    status: RequestStatus,
  ): Promise<void> {
    try {
      await this.organizationRequestRepository.update(
        { id: requestId },
        { status },
      );
    } catch (error) {
      this.logger.error({
        error: { error },
        ...ORGANIZATION_REQUEST_ERRORS.UPDATE.REQUEST,
      });
      const err = error?.response;
      throw new BadRequestException({
        ...ORGANIZATION_REQUEST_ERRORS.UPDATE.REQUEST,
        error: err,
      });
    }
  }
}<|MERGE_RESOLUTION|>--- conflicted
+++ resolved
@@ -5,7 +5,8 @@
   NotFoundException,
 } from '@nestjs/common';
 import { BaseFilterDto } from 'src/common/base/base-filter.dto';
-import { MAIL_TEMPLATES } from 'src/mail/enums/mail.enum';
+import { MAIL_ERRORS } from 'src/mail/constants/errors.constants';
+import { MAIL_OPTIONS } from 'src/mail/constants/template.constants';
 import { MailService } from 'src/mail/services/mail.service';
 import { OrganizationStatus } from 'src/modules/organization/enums/organization-status.enum';
 import { OrganizationService } from 'src/modules/organization/services';
@@ -18,15 +19,6 @@
 import { OrganizationRequest } from '../entities/organization-request.entity';
 import { RequestStatus } from '../enums/request-status.enum';
 import { OrganizationRequestRepository } from '../repositories/organization-request.repository';
-<<<<<<< HEAD
-=======
-import { ORGANIZATION_REQUEST_FILTER_CONFIG } from '../constants/organization-filter.config';
-import { ORGANIZATION_REQUEST_ERRORS } from '../constants/errors.constants';
-import { MailService } from 'src/mail/services/mail.service';
-import { Role } from 'src/modules/user/enums/role.enum';
-import { MAIL_ERRORS } from 'src/mail/constants/errors.constants';
-import { MAIL_OPTIONS } from 'src/mail/constants/template.constants';
->>>>>>> ed905cad
 
 @Injectable()
 export class OrganizationRequestService {
@@ -115,20 +107,12 @@
     createRequestDto: Partial<CreateOrganizationRequestDto>,
   ): Promise<any[]> {
     const { admin, organization } = createRequestDto;
-
-<<<<<<< HEAD
     const errors = [];
 
-    // 1. validate admin
-    if (admin) {
-      const user = await this.userService.findOne({
-        where: [{ email: admin.email }],
-=======
     // 1. validate admin
     if (admin) {
       const user = await this.userService.findOne({
         where: [{ email: admin.email }, { phone: admin.phone }],
->>>>>>> ed905cad
       });
 
       if (user) {
