--- conflicted
+++ resolved
@@ -46,10 +46,6 @@
   isPublicIntrestOrganization: true,
   hasBranches: true,
   branches: [1, 2],
-<<<<<<< HEAD
-=======
-  areaId: null,
->>>>>>> 120e2271
   domains: [1, 2],
   regions: [1],
   cities: [2, 3],
