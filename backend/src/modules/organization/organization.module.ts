--- conflicted
+++ resolved
@@ -1,8 +1,6 @@
-import { forwardRef, Module } from '@nestjs/common';
+import { Module } from '@nestjs/common';
 import { TypeOrmModule } from '@nestjs/typeorm';
 import { ApplicationModule } from '../application/application.module';
-import { UserModule } from '../user/user.module';
-import { OrganizationApplicationController } from './controllers/organization-application.controller';
 import { OrganizationProfileController } from './controllers/organization-profile.controller';
 import { OrganizationController } from './controllers/organization.controller';
 import {
@@ -43,14 +41,11 @@
 } from './services';
 import { OrganizationReportService } from './services/organization-report.service';
 import { OrganizationRequestService } from './services/organization-request.service';
-<<<<<<< HEAD
 import { OrganizationStatisticsService } from './services/organization-statistics.service';
-=======
 import { UserModule } from '../user/user.module';
 import { OrganizationApplicationController } from './controllers/organization-application.controller';
 import { OrganizationHistory } from './entities/organization-history.entity';
 import { OrganizationRequestHistory } from './entities/organization-request-history.entity';
->>>>>>> ebc09817
 
 @Module({
   imports: [
@@ -66,12 +61,9 @@
       Partner,
       Investor,
       OrganizationRequest,
-<<<<<<< HEAD
       OrganizationView,
-=======
       OrganizationHistory,
       OrganizationRequestHistory,
->>>>>>> ebc09817
     ]),
     ApplicationModule,
     UserModule,
