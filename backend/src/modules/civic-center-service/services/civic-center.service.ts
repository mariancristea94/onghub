--- conflicted
+++ resolved
@@ -288,9 +288,6 @@
     }
   }
 
-<<<<<<< HEAD
-  public async findAll(organizationId: number): Promise<CivicCenterService[]> {
-=======
   public async findWithOrganization(
     id: number,
   ): Promise<
@@ -319,12 +316,7 @@
     };
   }
 
-  public async findAll({
-    options,
-  }: {
-    options: CivicCenterServiceFilterDto;
-  }): Promise<CivicCenterService[]> {
->>>>>>> 6412b371
+  public async findAll(organizationId: number): Promise<CivicCenterService[]> {
     return this.civicCenterServiceRepository.getMany({
       where: { organizationId },
       relations: ['location', 'domains'],
