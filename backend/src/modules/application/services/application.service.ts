--- conflicted
+++ resolved
@@ -31,14 +31,10 @@
 import { OngApplicationService } from './ong-application.service';
 import { OngApplicationStatus } from '../enums/ong-application-status.enum';
 import { ApplicationAccess } from '../interfaces/application-access.interface';
-<<<<<<< HEAD
-import { FileManagerService } from 'src/shared/services/file-manager.service';
-import { ApplicationStatus } from '../enums/application-status.enum';
 import { OrganizationApplicationFilterDto } from '../dto/organization-application.filters.dto';
 import { User } from 'src/modules/user/entities/user.entity';
 import { Role } from 'src/modules/user/enums/role.enum';
 import { OrganizationApplicationFilter } from '../enums/organization-application-filter.enum';
-=======
 import { ApplicationStatus } from '../enums/application-status.enum';
 import { ApplicationView } from '../entities/application-view.entity';
 import { ApplicationViewRepository } from '../repositories/application-view.repository';
@@ -46,7 +42,6 @@
 import { ApplicationOngView } from '../entities/application-ong-view.entity';
 import { ApplicationOngViewRepository } from '../repositories/application-ong-view.repository';
 import { BaseFilterDto } from 'src/common/base/base-filter.dto';
->>>>>>> 728bef96
 
 @Injectable()
 export class ApplicationService {
@@ -123,7 +118,6 @@
     };
   }
 
-<<<<<<< HEAD
   public async findOrganizationAplications(
     user: User,
     filters: OrganizationApplicationFilterDto,
@@ -136,37 +130,12 @@
       if (status === ApplicationStatus.ACTIVE) {
         return this.findApplicationsForOngWithAccessStatus(user.organizationId);
       }
-=======
-  /**
-   * @description
-   * Metoda destinata utilizatorilor de tip admin ce intoarce o lista cu
-   * toate aplicatiile din hub si status lor in relatie cu organizatia din care face parte admin-ul
-   *
-   *  Metoda descrie lista de applicatii din ONG-HUB
-   *
-   * OngApplication.status va fi NULL daca aplicatia nu este asignata organizatiei din care face parte admin-ul
-   */
-  public async findApplications(
-    organizationId: number,
-  ): Promise<ApplicationWithOngStatus[]> {
-    const applications = await this.applicationRepository
-      .getQueryBuilder()
-      .select(ORGANIZATION_ALL_APPS_COLUMNS)
-      .leftJoin(
-        'ong_application',
-        'ongApp',
-        'ongApp.applicationId = application.id AND ongApp.organizationId = :organizationId',
-        { organizationId },
-      )
-      .execute();
->>>>>>> 728bef96
 
       // ALL applications with status for ONG
       if (filter === OrganizationApplicationFilter.ALL || !filter) {
         return this.findApplications(user.organizationId);
       }
 
-<<<<<<< HEAD
       // ALL applications assigned to an ONG and the ONG Status
       if (filter === OrganizationApplicationFilter.MINE) {
         // return all ONG application with ong status
@@ -178,133 +147,6 @@
     if (user.role === Role.EMPLOYEE) {
       throw new NotImplementedException();
     }
-=======
-    return this.mapLogoToApplications<ApplicationWithOngStatus>(
-      applicationsWithStatus,
-    );
->>>>>>> 728bef96
-  }
-
-  /**
-   * @description
-   * Toate applicatiile unui ong in cu statusul de access al unui utilzator
-   */
-<<<<<<< HEAD
-  public async findActiveApplicationsForOngUserWithAccessStatus(
-    organizationId: number,
-    userId: number,
-  ): Promise<ApplicationAccess[]> {
-    return this.applicationRepository
-=======
-  public async findApplicationsForOng(
-    organizationId: number,
-  ): Promise<ApplicationWithOngStatus[]> {
-    // 1. Get all aplications for ONG
-    const applications = await this.applicationRepository
->>>>>>> 728bef96
-      .getQueryBuilder()
-      .select([
-        'ongApp.id as id',
-        'application.logo as logo',
-        'application.name as name',
-        'userOngApp.status as status',
-        'application.type as type',
-      ])
-      .leftJoin(
-        'ong_application',
-        'ongApp',
-        'ongApp.applicationId = application.id',
-      )
-      .leftJoin(
-        'user_ong_application',
-        'userOngApp',
-        'userOngApp.applicationId = ongApp.id and userOngApp.userId = :userId',
-        { userId },
-      )
-      .where('ongApp.organizationId = :organizationId', { organizationId })
-      .andWhere('ongApp.status = :status', {
-        status: OngApplicationStatus.ACTIVE,
-      })
-      .andWhere('application.status = :status', {
-        status: ApplicationStatus.ACTIVE,
-      })
-      .execute();
-<<<<<<< HEAD
-=======
-
-    const applicationsWithStatus = applications.map(this.mapApplicationStatus);
-
-    return this.mapLogoToApplications<ApplicationWithOngStatus>(
-      applicationsWithStatus,
-    );
-  }
-
-  /**
-   * @description
-   * Metoda destinata utilizatorilor de tip employee ce intoarce o lista cu
-   * aplicatiile la care acesta are access
-   */
-  public async findApplicationsForOngEmployee(
-    organizationId: number,
-    userId: number,
-  ): Promise<ApplicationWithOngStatus[]> {
-    // 1. Get all aplications for ONG
-    const applications = await this.applicationRepository
-      .getQueryBuilder()
-      .select(ORGANIZATION_ALL_APPS_COLUMNS)
-      .leftJoin(
-        'ong_application',
-        'ongApp',
-        'ongApp.applicationId = application.id',
-      )
-      .leftJoin(
-        'user_ong_application',
-        'userOngApp',
-        'userOngApp.applicationId = ongApp.id',
-      )
-      .where('ongApp.organizationId = :organizationId', { organizationId })
-      .andWhere('userOngApp.userId = :userId', { userId })
-      .orWhere('application.type = :type', {
-        type: ApplicationTypeEnum.INDEPENDENT,
-      })
-      .execute();
-
-    const applicationsWithStatus = applications.map(this.mapApplicationStatus);
-
-    return this.mapLogoToApplications<ApplicationWithOngStatus>(
-      applicationsWithStatus,
-    );
-  }
-
-  /**
-   * @description
-   * Toate applicatiile unui ong in relatie cu access-ul unui utilzator de tip employee
-   */
-  public async findApplicationsForOngWithAccessStatus(
-    organizationId: number,
-  ): Promise<ApplicationAccess[]> {
-    return this.applicationRepository
-      .getQueryBuilder()
-      .select([
-        'ongApp.id as id',
-        'application.logo as logo',
-        'application.name as name',
-        'NULL as status',
-        'application.type as type',
-      ])
-      .leftJoin(
-        'ong_application',
-        'ongApp',
-        'ongApp.applicationId = application.id',
-      )
-      .where('ongApp.organizationId = :organizationId', { organizationId })
-      .andWhere('ongApp.status = :status', {
-        status: OngApplicationStatus.ACTIVE,
-      })
-      .andWhere('application.status = :status', {
-        status: ApplicationStatus.ACTIVE,
-      })
-      .execute();
   }
 
   /**
@@ -343,7 +185,6 @@
         status: ApplicationStatus.ACTIVE,
       })
       .execute();
->>>>>>> 728bef96
   }
 
   /**
