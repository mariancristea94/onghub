import {
  BadRequestException,
  HttpException,
  Injectable,
  InternalServerErrorException,
  Logger,
  NotFoundException,
} from '@nestjs/common';
import { BaseFilterDto } from 'src/common/base/base-filter.dto';
import { Pagination } from 'src/common/interfaces/pagination';
import { User } from 'src/modules/user/entities/user.entity';
import { Role } from 'src/modules/user/enums/role.enum';
import { FILE_TYPE } from 'src/shared/enum/FileType.enum';
import { S3FileManagerService } from 'src/shared/services/s3-file-manager.service';
import { FindManyOptions, In } from 'typeorm';
import { APPLICATION_ERRORS } from '../constants/application-error.constants';
import {
  APPLICATION_FILTERS_CONFIG,
  APPLICATION_ONG_FILTERS_CONFIG,
} from '../constants/application-filters.config';
import { APPLICATIONS_FILES_DIR } from '../constants/application.constants';
import { CreateApplicationDto } from '../dto/create-application.dto';
import { ApplicationFilterDto } from '../dto/filter-application.dto';
import { UpdateApplicationDto } from '../dto/update-application.dto';
import { ApplicationOngView } from '../entities/application-ong-view.entity';
import { ApplicationTableView } from '../entities/application-table-view.entity';
import { Application } from '../entities/application.entity';
import { ApplicationPullingType } from '../enums/application-pulling-type.enum';
import { ApplicationStatus } from '../enums/application-status.enum';
import { ApplicationTypeEnum } from '../enums/ApplicationType.enum';
import { OngApplicationStatus } from '../enums/ong-application-status.enum';
import { UserOngApplicationStatus } from '../enums/user-ong-application-status.enum';
import { ApplicationAccess } from '../interfaces/application-access.interface';
import { IOngApplicationDetails } from '../interfaces/ong-application.interface';
import { ApplicationOngViewRepository } from '../repositories/application-ong-view.repository';
import { ApplicationTableViewRepository } from '../repositories/application-table-view.repository';
import { ApplicationRepository } from '../repositories/application.repository';
import { OngApplicationRepository } from '../repositories/ong-application.repository';
import { UserOngApplicationRepository } from '../repositories/user-ong-application.repository';

@Injectable()
export class ApplicationService {
  private readonly logger = new Logger(ApplicationService.name);

  constructor(
    private readonly applicationRepository: ApplicationRepository,
    private readonly fileManagerService: S3FileManagerService,
    private readonly applicationTableViewRepository: ApplicationTableViewRepository,
    private readonly ongApplicationRepository: OngApplicationRepository,
    private readonly userOngApplicationRepository: UserOngApplicationRepository,
    private readonly applicationOngViewRepository: ApplicationOngViewRepository,
  ) {}

  public async create(
    createApplicationDto: CreateApplicationDto,
    logo: Express.Multer.File[],
  ): Promise<Application> {
    try {
      // 1. Apart from independent apps the login link is mandatory
      if (
        createApplicationDto.type !== ApplicationTypeEnum.INDEPENDENT &&
        !createApplicationDto.loginLink
      ) {
        throw new BadRequestException({ ...APPLICATION_ERRORS.CREATE.LOGIN });
      }

      // 2. upload logo
      if (logo && logo.length > 0) {
        const uploadedFile = await this.fileManagerService.uploadFiles(
          `${APPLICATIONS_FILES_DIR}`,
          logo,
          FILE_TYPE.IMAGE,
          createApplicationDto.name,
        );

        createApplicationDto = {
          ...createApplicationDto,
          logo: uploadedFile[0],
        };
      }

      // 3. save the app
      return this.applicationRepository.save({
        ...createApplicationDto,
      });
    } catch (error) {
      this.logger.error({
        error: { error },
        ...APPLICATION_ERRORS.UPLOAD,
      });
      if (error instanceof HttpException) {
        throw error;
      } else {
        throw new InternalServerErrorException({
          ...APPLICATION_ERRORS.UPLOAD,
          error,
        });
      }
    }
  }

  /**
   * Get all aplications with statistics for super-admin
   * @param options
   * @returns
   */
  public async findAll(
    options: ApplicationFilterDto,
  ): Promise<Pagination<ApplicationTableView>> {
    const paginationOptions: any = {
      ...options,
    };

    const applications =
      await this.applicationTableViewRepository.getManyPaginated(
        APPLICATION_FILTERS_CONFIG,
        paginationOptions,
      );

    // Map the logo url
    const items =
      await this.fileManagerService.mapLogoToEntity<ApplicationTableView>(
        applications.items,
      );

    return {
      ...applications,
      items,
    };
  }

  /**
   * Find all organizations with access to an application
   * @param applicationId
   * @param options
   * @returns
   */
  public async findOrganizationsByApplicationId(
    applicationId: number,
    options: BaseFilterDto,
  ): Promise<Pagination<ApplicationOngView>> {
    const paginationOptions: any = {
      ...options,
      applicationId,
    };

    const applications =
      await this.applicationOngViewRepository.getManyPaginated(
        APPLICATION_ONG_FILTERS_CONFIG,
        paginationOptions,
      );

    // Map the logo url
    const items =
      await this.fileManagerService.mapLogoToEntity<ApplicationOngView>(
        applications.items,
      );

    return {
      ...applications,
      items,
    };
  }

  /**
   * This method is used to assign/show status of assignment for an application in relation to an employee
   * @param organizationId
   * @param userId
   * @returns
   */
  public async findActiveOngApplications(
    organizationId: number,
    userId?: number,
  ): Promise<ApplicationAccess[]> {
    const applicationsQuery = await this.applicationRepository
      .getQueryBuilder()
      .select([
        'ongApp.id as id',
        'application.logo as logo',
        'application.name as name',
        'userOngApp.status as status',
        'application.type as type',
      ])
      .leftJoin(
        'ong_application',
        'ongApp',
        'ongApp.applicationId = application.id',
      )
      .where('ongApp.organizationId = :organizationId', { organizationId })
      .andWhere('ongApp.status = :status', {
        status: OngApplicationStatus.ACTIVE,
      })
      .andWhere('application.status = :status', {
        status: ApplicationStatus.ACTIVE,
      });

    if (userId) {
      applicationsQuery.leftJoin(
        'user_ong_application',
        'userOngApp',
        'userOngApp.ongApplicationId = ongApp.id and userOngApp.userId = :userId',
        { userId },
      );
    } else {
      applicationsQuery.leftJoin(
        'user_ong_application',
        'userOngApp',
        'userOngApp.ongApplicationId = ongApp.id',
      );
    }

    const applications = await applicationsQuery.execute();

    return this.fileManagerService.mapLogoToEntity<ApplicationAccess>(
      applications,
    );
  }

  /**
   * @description
   * Metoda destinata utilizatorilor de tip admin ce intoarce o aplicatiile din ong-hub si status ei in relatie cu organizatia din care face parte admin-ul
   * Metoda descrie pagina de detalii aplicatie din portal
   */
  public async findOne(
    user: User,
    applicationId: number,
  ): Promise<IOngApplicationDetails> {
    let applicationWithDetailsQuery = this.applicationRepository
      .getQueryBuilder()
      .select([
        'application.id as id',
        'application.status as status',
        'ongApp.status as "ongStatus"',
        'userOngApp.status as "userStatus"',
        'application.name as name',
        'application.logo as logo',
        'application.short_description as "shortDescription"',
        'application.description as description',
        'application.type as type',
        'application.steps as steps',
        'application.website as website',
        'application.login_link as "loginLink"',
        'application.video_link as "videoLink"',
        'application.pulling_type as "pullingType"',
        'application.status as "applicationStatus"',
      ])
      .leftJoin(
        'ong_application',
        'ongApp',
        'ongApp.applicationId = application.id AND ongApp.organizationId = :organizationId',
        { organizationId: user.organizationId },
      )
      .leftJoin(
        'user_ong_application',
        'userOngApp',
        'userOngApp.ong_application_id = ongApp.id',
      )
      .where('application.id = :applicationId', { applicationId });

    // for employee add further filtersin by user id
    if (user.role === Role.EMPLOYEE) {
      applicationWithDetailsQuery
        .andWhere('userOngApp.userId = :userId', { userId: user.id })
        .orWhere('application.type = :type', {
          type: ApplicationTypeEnum.INDEPENDENT,
        });
    }

    const applicationWithDetails =
      await applicationWithDetailsQuery.getRawOne();

    if (!applicationWithDetails) {
      throw new NotFoundException(APPLICATION_ERRORS.GET);
    }

    // generate public url for logo
    let logo = null;
    if (applicationWithDetails.logo) {
      logo = await this.fileManagerService.generatePresignedURL(
        applicationWithDetails.logo,
      );
    }

    return {
      ...applicationWithDetails,
      logo,
    };
  }

  public async findOneByCognitoId(cognitoId: string): Promise<Application> {
    return this.applicationRepository.get({
      where: { cognitoClientId: cognitoId },
    });
  }

  public async update(
    id: number,
    updateApplicationDto: UpdateApplicationDto,
    logo?: Express.Multer.File[],
  ): Promise<Application> {
    try {
      // 1. check if application exists
      const application = await this.applicationRepository.get({
        where: { id },
      });

      if (!application) {
        throw new NotFoundException({
          ...APPLICATION_ERRORS.GET,
        });
      }

      let applicationPayload = {
        id,
        ...updateApplicationDto,
        steps: updateApplicationDto.steps || null,
      };

      // 2. handle logo
      if (logo && logo.length > 0) {
        if (application.logo) {
          await this.fileManagerService.deleteFiles([application.logo]);
        }

        const uploadedFile = await this.fileManagerService.uploadFiles(
          `${APPLICATIONS_FILES_DIR}`,
          logo,
          FILE_TYPE.IMAGE,
          application.name,
        );

        applicationPayload = {
          ...applicationPayload,
          logo: uploadedFile[0],
        };
      }

      return this.applicationRepository.update({ id }, applicationPayload);
    } catch (error) {
      this.logger.error({
        error: { error },
        ...APPLICATION_ERRORS.UPLOAD,
      });
      if (error instanceof HttpException) {
        throw error;
      } else {
        throw new InternalServerErrorException({
          ...APPLICATION_ERRORS.UPLOAD,
          error,
        });
      }
    }
  }

  public async delete(id: number): Promise<void> {
    try {
      // 1. get all organization who have access to this application
      const ongApplications = await this.ongApplicationRepository.getMany({
        where: { applicationId: id },
      });

      // map organization ids for easy usage
      const ongApplicationsIds = ongApplications.map((app) => app.id);

      // 2. check if any organizations have access to the app
      if (ongApplications.length > 0) {
        // 2.1 remove all user organization application connections
        await this.userOngApplicationRepository.remove({
          where: { ongApplicationId: In(ongApplicationsIds) },
        });

        // 2.2. remove all organization application connections
        await this.ongApplicationRepository.remove({
          where: { id: In(ongApplicationsIds) },
        });
      }

      // 3. Remove tha actual application
      await this.applicationRepository.remove({ where: { id } });
    } catch (error) {
      this.logger.error({ error, ...APPLICATION_ERRORS.DELETE });
      const err = error?.response;
      throw new BadRequestException({
        error: err,
        ...APPLICATION_ERRORS.DELETE,
      });
    }
  }

  public async countApplications(
    options?: FindManyOptions<Application>,
  ): Promise<number> {
    return this.applicationRepository.count(options);
  }

<<<<<<< HEAD
  public async countActiveApplicationsForOng(
=======
  public async countActiveWithApplication(
    pullingType: ApplicationPullingType,
  ): Promise<number> {
    const count = this.ongApplicationRepository
      .getQueryBuilder()
      .leftJoin('application', 'application', 'application.id = application_id')
      .where('application.pulling_type =:pullingType', {
        pullingType,
      })
      .getCount();

    return Promise.resolve(count);
  }

  public async countActiveForAdmin(organizationId: number): Promise<number> {
    const applicationCount = this.applicationRepository
      .getQueryBuilder()
      .leftJoin(
        'ong_application',
        'ongApp',
        'ongApp.applicationId = application.id AND ongApp.organizationId = :organizationId',
        { organizationId },
      )
      .where('ongApp.organizationId = :organizationId', {
        organizationId,
      })
      .andWhere('ongApp.status = :status', {
        status: OngApplicationStatus.ACTIVE,
      })
      .andWhere('application.status = :status', {
        status: ApplicationStatus.ACTIVE,
      })
      .orWhere('application.type = :type', {
        type: ApplicationTypeEnum.INDEPENDENT,
      })
      .andWhere('application.status = :status', {
        status: ApplicationStatus.ACTIVE,
      })
      .getCount();

    return applicationCount;
  }

  public async countActiveForEmployee(
>>>>>>> 2ba27938
    organizationId: number,
    userId: number,
  ): Promise<number> {
    const applicationCount = this.applicationRepository
      .getQueryBuilder()
      .leftJoin(
        'ong_application',
        'ongApp',
        'ongApp.applicationId = application.id AND ongApp.organizationId = :organizationId',
        { organizationId },
      )
      .leftJoin(
        'user_ong_application',
        'userOngApp',
        'userOngApp.ongApplicationId = ongApp.id',
      )
      .where('ongApp.organizationId = :organizationId', {
        organizationId,
      })
      .andWhere('userOngApp.userId = :userId', { userId })
      .andWhere('ongApp.status = :status', {
        status: OngApplicationStatus.ACTIVE,
      })
      .andWhere('application.status = :status', {
        status: ApplicationStatus.ACTIVE,
      })
      .orWhere('application.type = :type', {
        type: ApplicationTypeEnum.INDEPENDENT,
      })
      .andWhere('application.status = :status', {
        status: ApplicationStatus.ACTIVE,
      })
      .getCount();

    return applicationCount;
  }
}<|MERGE_RESOLUTION|>--- conflicted
+++ resolved
@@ -393,9 +393,6 @@
     return this.applicationRepository.count(options);
   }
 
-<<<<<<< HEAD
-  public async countActiveApplicationsForOng(
-=======
   public async countActiveWithApplication(
     pullingType: ApplicationPullingType,
   ): Promise<number> {
@@ -440,7 +437,6 @@
   }
 
   public async countActiveForEmployee(
->>>>>>> 2ba27938
     organizationId: number,
     userId: number,
   ): Promise<number> {
