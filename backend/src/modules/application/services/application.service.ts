import {
  BadRequestException,
  Injectable,
  Logger,
  NotFoundException,
  NotImplementedException,
} from '@nestjs/common';
import { CreateApplicationDto } from '../dto/create-application.dto';
import { ApplicationRepository } from '../repositories/application.repository';
import { Application } from '../entities/application.entity';
import {
  APPLICATION_ERRORS,
  ONG_APPLICATION_ERRORS,
} from '../constants/application-error.constants';
import { UpdateApplicationDto } from '../dto/update-application.dto';
import { ApplicationTypeEnum } from '../enums/ApplicationType.enum';
import { ApplicationFilterDto } from '../dto/filter-application.dto';
import { Pagination } from 'src/common/interfaces/pagination';
import { APPLICATION_FILTERS_CONFIG } from '../constants/application-filters.config';
import {
  ApplicationWithOngStatus,
  ApplicationWithOngStatusDetails,
} from '../interfaces/application-with-ong-status.interface';
import {
  APPLICATIONS_FILES_DIR,
  ORGANIZATION_ALL_APPS_COLUMNS,
} from '../constants/application.constants';
import { OngApplicationService } from './ong-application.service';
import { OngApplicationStatus } from '../enums/ong-application-status.enum';
<<<<<<< HEAD
import { ApplicationAccess } from '../interfaces/application-access.interface';
import { ApplicationStatus } from '../enums/application-status.enum';
import { ApplicationView } from '../entities/application-view.entity';
import { ApplicationViewRepository } from '../repositories/application-view.repository';
=======
import { FileManagerService } from 'src/shared/services/file-manager.service';
import { ApplicationStatus } from '../enums/application-status.enum';
>>>>>>> 1b77b4dc

@Injectable()
export class ApplicationService {
  private readonly logger = new Logger(ApplicationService.name);
  constructor(
    private readonly applicationRepository: ApplicationRepository,
<<<<<<< HEAD
    private readonly applicationViewRepository: ApplicationViewRepository,
    private readonly ongApplicationService: OngApplicationService,
=======
    private readonly ongApplicationService: OngApplicationService,
    private readonly fileManagerService: FileManagerService,
>>>>>>> 1b77b4dc
  ) {}

  public async create(
    createApplicationDto: CreateApplicationDto,
    logo: Express.Multer.File[],
  ): Promise<Application> {
    if (
      createApplicationDto.type !== ApplicationTypeEnum.INDEPENDENT &&
      !createApplicationDto.loginLink
    ) {
      throw new BadRequestException({ ...APPLICATION_ERRORS.CREATE.LOGIN });
    }

    if (logo && logo.length > 0) {
      try {
        const uploadedFile = await this.fileManagerService.uploadFiles(
          `${APPLICATIONS_FILES_DIR}`,
          logo,
          createApplicationDto.name,
        );

        createApplicationDto = {
          ...createApplicationDto,
          logo: uploadedFile[0],
        };
      } catch (error) {
        this.logger.error({
          error: { error },
          ...APPLICATION_ERRORS.UPLOAD,
        });
        const err = error?.response;
        throw new BadRequestException({
          ...APPLICATION_ERRORS.UPLOAD,
          error: err,
        });
      }
    }

    return this.applicationRepository.save({
      ...createApplicationDto,
    });
  }

  public async findAll(
    options: ApplicationFilterDto,
  ): Promise<Pagination<ApplicationView>> {
    const paginationOptions: any = {
      ...options,
    };

    return this.applicationViewRepository.getManyPaginated(
      APPLICATION_FILTERS_CONFIG,
      paginationOptions,
    );
  }

  /**
   * @description
   * Metoda destinata utilizatorilor de tip admin ce intoarce o lista cu
   * toate aplicatiile din hub si status lor in relatie cu organizatia din care face parte admin-ul
   *
   *  Metoda descrie lista de applicatii din ONG-HUB
   *
   * OngApplication.status va fi NULL daca aplicatia nu este asignata organizatiei din care face parte admin-ul
   */
  public async findApplications(
    organizationId: number,
  ): Promise<ApplicationWithOngStatus[]> {
    const applications = await this.applicationRepository
      .getQueryBuilder()
      .select(ORGANIZATION_ALL_APPS_COLUMNS)
      .leftJoin(
        'ong_application',
        'ongApp',
        'ongApp.applicationId = application.id AND ongApp.organizationId = :organizationId',
        { organizationId },
      )
      .execute();

    const applicationsWithStatus = applications.map(this.mapApplicationStatus);

    return this.mapLogoToApplications(applicationsWithStatus);
  }

  /**
   * @description
   * Metoda destinata utilizatorilor de tip admin ce intoarce o lista cu
   * aplicatiile pentru o organizatie si status lor in relatie cu organizatia.
   *
   *  Metoda descrie lista de applicatii a unei organizatii
   */
  public async findApplicationsForOng(
    organizationId: number,
  ): Promise<ApplicationWithOngStatus[]> {
    const applications = await this.applicationRepository
      .getQueryBuilder()
      .select(ORGANIZATION_ALL_APPS_COLUMNS)
      .leftJoin(
        'ong_application',
        'ongApp',
        'ongApp.applicationId = application.id',
      )
      .where('ongApp.organizationId = :organizationId', { organizationId })
      .orWhere('application.type = :type', {
        type: ApplicationTypeEnum.INDEPENDENT,
      })
      .execute();

    const applicationsWithStatus = applications.map(this.mapApplicationStatus);

    return this.mapLogoToApplications(applicationsWithStatus);
  }

  /**
   * @description
   * Toate applicatiile unui ong in relatie cu access-ul unui utilzator de tip employee
   */
  public async findApplicationsForOngWithAccessStatus(
    organizationId: number,
  ): Promise<ApplicationAccess[]> {
    return this.applicationRepository
      .getQueryBuilder()
      .select([
        'ongApp.id as id',
        'application.logo as logo',
        'application.name as name',
        'NULL as status',
        'application.type as type',
      ])
      .leftJoin(
        'ong_application',
        'ongApp',
        'ongApp.applicationId = application.id',
      )
      .where('ongApp.organizationId = :organizationId', { organizationId })
      .andWhere('ongApp.status = :status', {
        status: OngApplicationStatus.ACTIVE,
      })
      .andWhere('application.status = :status', {
        status: ApplicationStatus.ACTIVE,
      })
      .execute();
  }

  /**
   * @description
   * Toate applicatiile unui ong in cu statusul de access al unui utilzator
   */
  public async findActiveApplicationsForOngUserWithAccessStatus(
    organizationId: number,
    userId: number,
  ): Promise<ApplicationAccess[]> {
    return this.applicationRepository
      .getQueryBuilder()
      .select([
        'ongApp.id as id',
        'application.logo as logo',
        'application.name as name',
        'userOngApp.status as status',
        'application.type as type',
      ])
      .leftJoin(
        'ong_application',
        'ongApp',
        'ongApp.applicationId = application.id',
      )
      .leftJoin(
        'user_ong_application',
        'userOngApp',
        'userOngApp.applicationId = ongApp.id and userOngApp.userId = :userId',
        { userId },
      )
      .where('ongApp.organizationId = :organizationId', { organizationId })
      .andWhere('ongApp.status = :status', {
        status: OngApplicationStatus.ACTIVE,
      })
      .andWhere('application.status = :status', {
        status: ApplicationStatus.ACTIVE,
      })
      .execute();
  }

  /**
   * @description
   * Metoda destinata utilizatorilor de tip admin ce intoarce o aplicatiile din ong-hub si status ei in relatie cu organizatia din care face parte admin-ul
   * Metoda descrie pagina de detalii aplicatie din portal
   *
   * OngApplication.status va fi NULL daca aplicatia nu este asignata organizatiei din care face parte admin-ul
   */
  public async findOne(
    organizationId: number,
    applicationId: number,
  ): Promise<ApplicationWithOngStatusDetails> {
    const applicationWithDetails = await this.applicationRepository
      .getQueryBuilder()
      .select([
        'application.id as id',
        'ongApp.status as status',
        'application.name as name',
        'application.logo as logo',
        'application.short_description as "shortDescription"',
        'application.description as description',
        'application.type as type',
        'application.steps as steps',
        'application.website as website',
        'application.login_link as "loginLink"',
        'application.video_link as "videoLink"',
        'application.management_url as "managementUrl"',
        'application.status as "applicationStatus"',
      ])
      .leftJoin(
        'ong_application',
        'ongApp',
        'ongApp.applicationId = application.id AND ongApp.organizationId = :organizationId',
        { organizationId: organizationId },
      )
      .where('application.id = :applicationId', { applicationId })
      .getRawOne();

    if (!applicationWithDetails) {
      throw new NotFoundException(APPLICATION_ERRORS.GET);
    }

    // generate public url for logo
    let logo = null;
    if (applicationWithDetails.logo) {
      logo = await this.fileManagerService.generatePresignedURL(
        applicationWithDetails.logo,
      );
    }

    return this.mapApplicationStatus({
      ...applicationWithDetails,
      logo,
    }) as ApplicationWithOngStatusDetails;
  }

  public async update(
    id: number,
    updateApplicationDto: UpdateApplicationDto,
    logo: Express.Multer.File[],
  ): Promise<Application> {
    const application = await this.applicationRepository.get({
      where: { id },
    });

    if (!application) {
      throw new NotFoundException({
        ...APPLICATION_ERRORS.GET,
      });
    }

    // check for logo and update
    if (logo && logo.length > 0) {
      try {
        if (application.logo) {
          await this.fileManagerService.deleteFiles([application.logo]);
        }

        const uploadedFile = await this.fileManagerService.uploadFiles(
          `${APPLICATIONS_FILES_DIR}`,
          logo,
          application.name,
        );

        return this.applicationRepository.save({
          id,
          ...updateApplicationDto,
          logo: uploadedFile[0],
        });
      } catch (error) {
        this.logger.error({
          error: { error },
          ...APPLICATION_ERRORS.UPLOAD,
        });
        const err = error?.response;
        throw new BadRequestException({
          ...APPLICATION_ERRORS.UPLOAD,
          error: err,
        });
      }
    }

    return this.applicationRepository.save({
      id,
      ...updateApplicationDto,
    });
  }

  public async restrict(
    applicationId: number,
    organizationId: number,
  ): Promise<void> {
    const ongApplication = await this.ongApplicationService.findOne({
      where: {
        applicationId,
        organizationId,
      },
    });

    if (!ongApplication) {
      throw new NotFoundException({
        ...ONG_APPLICATION_ERRORS.GET,
      });
    }

    await this.ongApplicationService.update(
      organizationId,
      organizationId,
      OngApplicationStatus.RESTRICTED,
    );
  }

  // TODO: To be implemented
  public async deleteOne(id: number): Promise<void> {
    throw new NotImplementedException();
  }

  /**
   * @description
   * Map public files URLS for all applications which have logo as path
   */
  private async mapLogoToApplications(
    applications: ApplicationWithOngStatus[],
  ): Promise<ApplicationWithOngStatus[]> {
    try {
      const applicationsWithLogo = applications.map(
        async (app: ApplicationWithOngStatus) => {
          if (app.logo !== null) {
            const logo = await this.fileManagerService.generatePresignedURL(
              app.logo,
            );
            return { ...app, logo };
          }
          return app;
        },
      );

      return Promise.all(applicationsWithLogo);
    } catch (error) {
      this.logger.error({
        error: { error },
        ...APPLICATION_ERRORS.GENERATE_URL,
      });
      const err = error?.response;
      throw new BadRequestException({
        ...APPLICATION_ERRORS.GENERATE_URL,
        error: err,
      });
    }
  }

  /**
   * @description
   * Map correct application status meaning that if the application status meaning that if an ong application has an active staus but the application itself is disabeled
   * the user will receive the disabled status.
   *
   * The ong application restricted status will always overcome the application disabled status as the user dosen't need to know if the application is disabled as long as he is restricted from using it.
   */
  private mapApplicationStatus(
    application: ApplicationWithOngStatus & {
      applicationStatus: ApplicationStatus;
    },
  ): ApplicationWithOngStatus | ApplicationWithOngStatusDetails {
    const { applicationStatus, status, ...applicationRemains } = application;

    const finalStatus =
      applicationStatus === ApplicationStatus.DISABLED &&
      status !== OngApplicationStatus.RESTRICTED
        ? ApplicationStatus.DISABLED
        : status;

    return {
      ...applicationRemains,
      status: finalStatus,
    };
  }
}<|MERGE_RESOLUTION|>--- conflicted
+++ resolved
@@ -27,28 +27,20 @@
 } from '../constants/application.constants';
 import { OngApplicationService } from './ong-application.service';
 import { OngApplicationStatus } from '../enums/ong-application-status.enum';
-<<<<<<< HEAD
 import { ApplicationAccess } from '../interfaces/application-access.interface';
 import { ApplicationStatus } from '../enums/application-status.enum';
 import { ApplicationView } from '../entities/application-view.entity';
 import { ApplicationViewRepository } from '../repositories/application-view.repository';
-=======
 import { FileManagerService } from 'src/shared/services/file-manager.service';
-import { ApplicationStatus } from '../enums/application-status.enum';
->>>>>>> 1b77b4dc
 
 @Injectable()
 export class ApplicationService {
   private readonly logger = new Logger(ApplicationService.name);
   constructor(
     private readonly applicationRepository: ApplicationRepository,
-<<<<<<< HEAD
     private readonly applicationViewRepository: ApplicationViewRepository,
     private readonly ongApplicationService: OngApplicationService,
-=======
-    private readonly ongApplicationService: OngApplicationService,
     private readonly fileManagerService: FileManagerService,
->>>>>>> 1b77b4dc
   ) {}
 
   public async create(
