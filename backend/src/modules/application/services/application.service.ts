--- conflicted
+++ resolved
@@ -31,43 +31,24 @@
 import { OngApplicationService } from './ong-application.service';
 import { OngApplicationStatus } from '../enums/ong-application-status.enum';
 import { ApplicationAccess } from '../interfaces/application-access.interface';
-<<<<<<< HEAD
-import { OrganizationApplicationFilterDto } from '../dto/organization-application.filters.dto';
-import { User } from 'src/modules/user/entities/user.entity';
-import { Role } from 'src/modules/user/enums/role.enum';
-import { OrganizationApplicationFilter } from '../enums/organization-application-filter.enum';
 import { ApplicationStatus } from '../enums/application-status.enum';
-import { ApplicationView } from '../entities/application-view.entity';
-import { ApplicationViewRepository } from '../repositories/application-view.repository';
 import { FileManagerService } from 'src/shared/services/file-manager.service';
 import { ApplicationOngView } from '../entities/application-ong-view.entity';
 import { ApplicationOngViewRepository } from '../repositories/application-ong-view.repository';
 import { BaseFilterDto } from 'src/common/base/base-filter.dto';
-=======
-import { FileManagerService } from 'src/shared/services/file-manager.service';
-import { ApplicationOngView } from '../entities/application-ong-view.entity';
-import { ApplicationOngViewRepository } from '../repositories/application-ong-view.repository';
-import { BaseFilterDto } from 'src/common/base/base-filter.dto';
-import { ApplicationStatus } from '../enums/application-status.enum';
 import { OrganizationApplicationFilterDto } from '../dto/organization-application.filters.dto';
 import { User } from 'src/modules/user/entities/user.entity';
 import { Role } from 'src/modules/user/enums/role.enum';
 import { ApplicationTableView } from '../entities/application-table-view.entity';
 import { ApplicationTableViewRepository } from '../repositories/application-table-view.repository';
->>>>>>> bfbc0417
 
 @Injectable()
 export class ApplicationService {
   private readonly logger = new Logger(ApplicationService.name);
   constructor(
     private readonly applicationRepository: ApplicationRepository,
-<<<<<<< HEAD
-    private readonly applicationViewRepository: ApplicationViewRepository,
-    private readonly applicationOngViewRepository: ApplicationOngViewRepository,
-=======
     private readonly applicationOngViewRepository: ApplicationOngViewRepository,
     private readonly applicationTableViewRepository: ApplicationTableViewRepository,
->>>>>>> bfbc0417
     private readonly ongApplicationService: OngApplicationService,
     private readonly fileManagerService: FileManagerService,
   ) {}
@@ -115,20 +96,11 @@
 
   public async findAll(
     options: ApplicationFilterDto,
-<<<<<<< HEAD
-  ): Promise<Pagination<ApplicationView>> {
-=======
   ): Promise<Pagination<ApplicationTableView>> {
->>>>>>> bfbc0417
     const paginationOptions: any = {
       ...options,
     };
 
-<<<<<<< HEAD
-    const applications = await this.applicationViewRepository.getManyPaginated(
-      APPLICATION_FILTERS_CONFIG,
-      paginationOptions,
-=======
     const applications =
       await this.applicationTableViewRepository.getManyPaginated(
         APPLICATION_FILTERS_CONFIG,
@@ -173,18 +145,7 @@
 
     return this.mapLogoToApplications<ApplicationWithOngStatus>(
       applicationsWithStatus,
->>>>>>> bfbc0417
     );
-
-    // Map the logo url
-    const items = await this.mapLogoToApplications<ApplicationView>(
-      applications.items,
-    );
-
-    return {
-      ...applications,
-      items,
-    };
   }
 
   public async findOrganizationAplications(
