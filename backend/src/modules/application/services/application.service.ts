--- conflicted
+++ resolved
@@ -304,14 +304,9 @@
         'ong_application',
         'ongApp',
         'ongApp.applicationId = application.id AND ongApp.organizationId = :organizationId',
-<<<<<<< HEAD
-        { organizationId: organizationId },
-      )
-      .leftJoin(
-=======
         { organizationId: user.organizationId },
-      ).leftJoin(
->>>>>>> a91a14d7
+      )
+      .leftJoin(
         'user_ong_application',
         'userOngApp',
         'userOngApp.ong_application_id = ongApp.id',
@@ -319,15 +314,23 @@
       .where('application.id = :applicationId', { applicationId });
 
     if (user.role === Role.EMPLOYEE) {
-      applicationWithDetailsQuery = applicationWithDetailsQuery.andWhere(new Brackets((qb) => {
-        qb.where('application.type != :type AND userOngApp.status = :status', {
-          status: UserOngApplicationStatus.ACTIVE,
-          type: ApplicationTypeEnum.INDEPENDENT
-        }).orWhere('application.type = :type', { type: ApplicationTypeEnum.INDEPENDENT })
-      }));
-    }
-
-    const applicationWithDetails = await applicationWithDetailsQuery.getRawOne();
+      applicationWithDetailsQuery = applicationWithDetailsQuery.andWhere(
+        new Brackets((qb) => {
+          qb.where(
+            'application.type != :type AND userOngApp.status = :status',
+            {
+              status: UserOngApplicationStatus.ACTIVE,
+              type: ApplicationTypeEnum.INDEPENDENT,
+            },
+          ).orWhere('application.type = :type', {
+            type: ApplicationTypeEnum.INDEPENDENT,
+          });
+        }),
+      );
+    }
+
+    const applicationWithDetails =
+      await applicationWithDetailsQuery.getRawOne();
 
     if (!applicationWithDetails) {
       throw new NotFoundException(APPLICATION_ERRORS.GET);
