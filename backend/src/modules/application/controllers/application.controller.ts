--- conflicted
+++ resolved
@@ -31,13 +31,7 @@
 import { Application } from '../entities/application.entity';
 import { ApplicationWithOngStatusDetails } from '../interfaces/application-with-ong-status.interface';
 import { ApplicationService } from '../services/application.service';
-<<<<<<< HEAD
-import { ApplicationOngView } from '../entities/application-ong-view.entity';
-import { BaseFilterDto } from 'src/common/base/base-filter.dto';
-import { ApplicationOrganizationFilterDto } from '../dto/application-organization-filters.dto';
-=======
 import { ApplicationStatus } from '../enums/application-status.enum';
->>>>>>> 4e51a93f
 
 @ApiTooManyRequestsResponse()
 @UseInterceptors(ClassSerializerInterceptor)
@@ -108,32 +102,6 @@
     return this.applicationService.findOne(user.organizationId, id);
   }
 
-<<<<<<< HEAD
-  @Roles(Role.SUPER_ADMIN)
-  @ApiParam({ name: 'id', type: String })
-  @Get(':id/organization')
-  findOrganizationsByApplicationId(
-    @Param('id') id: number,
-    @Query() filters: ApplicationOrganizationFilterDto,
-  ): Promise<Pagination<ApplicationOngView>> {
-    return this.applicationService.findOrganizationsByApplicationId(
-      id,
-      filters,
-    );
-  }
-
-  @Roles(Role.ADMIN)
-  @ApiParam({ name: 'id', type: String })
-  @Delete(':id/request')
-  abandonRequest(
-    @Param('id') id: number,
-    @ExtractUser() user: User,
-  ): Promise<void> {
-    return this.applicationRequestService.abandon(id, user.organizationId);
-  }
-
-=======
->>>>>>> 4e51a93f
   @Roles(Role.SUPER_ADMIN)
   @ApiParam({ name: 'id', type: String })
   @Delete(':id')
