--- conflicted
+++ resolved
@@ -40,12 +40,8 @@
 import { ApplicationOngView } from '../entities/application-ong-view.entity';
 import { ApplicationAccessFilterDto } from '../dto/application-access-filter.dto';
 import { OngApplicationService } from '../services/ong-application.service';
-<<<<<<< HEAD
-import { BaseFilterDto } from 'src/common/base/base-filter.dto';
-=======
 import { ApplicationService } from '../services/application.service';
 import { OngApplicationStatus } from '../enums/ong-application-status.enum';
->>>>>>> 51143dee
 
 @ApiTooManyRequestsResponse()
 @UseInterceptors(ClassSerializerInterceptor)
@@ -97,18 +93,11 @@
   @ApiQuery({ type: () => ApplicationFilterDto })
   @Get('organization/:id')
   findOrganizationApplications(
-<<<<<<< HEAD
-    @Param('id') id: number,
-    @Query() filters: ApplicationFilterDto,
-  ): Promise<ApplicationWithOngStatus[]> {
-    return this.applicationService.findApplicationsForOng(id, filters);
-=======
     @Param('id') organizationId: number,
   ): Promise<IOngApplication[]> {
     return this.ongApplicationService.findApplications(organizationId, {
       organizationId,
     });
->>>>>>> 51143dee
   }
 
   @Roles(Role.SUPER_ADMIN)
