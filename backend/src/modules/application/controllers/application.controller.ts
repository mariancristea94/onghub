import {
  Body,
  ClassSerializerInterceptor,
  Controller,
  Delete,
  Get,
  Param,
  Patch,
  Post,
  Query,
  UploadedFiles,
  UseInterceptors,
} from '@nestjs/common';
import {
  ApiBearerAuth,
  ApiBody,
  ApiConsumes,
  ApiParam,
  ApiTooManyRequestsResponse,
} from '@nestjs/swagger';
import { FileFieldsInterceptor } from '@nestjs/platform-express';
import { Roles } from 'src/common/decorators/roles.decorator';
import { Pagination } from 'src/common/interfaces/pagination';
import { ExtractUser } from '../../user/decorators/user.decorator';
import { User } from '../../user/entities/user.entity';
import { Role } from '../../user/enums/role.enum';
import { CreateApplicationDto } from '../dto/create-application.dto';
import { ApplicationFilterDto } from '../dto/filter-application.dto';
import { UpdateApplicationDto } from '../dto/update-application.dto';
<<<<<<< HEAD
import { ApplicationView } from '../entities/application-view.entity';
=======
import { ApplicationTableView } from '../entities/application-table-view.entity';
>>>>>>> bfbc0417
import { Application } from '../entities/application.entity';
import { ApplicationWithOngStatusDetails } from '../interfaces/application-with-ong-status.interface';
import { ApplicationService } from '../services/application.service';
<<<<<<< HEAD
import { ApplicationOngView } from '../entities/application-ong-view.entity';
import { BaseFilterDto } from 'src/common/base/base-filter.dto';
import { ApplicationOrganizationFilterDto } from '../dto/application-organization-filters.dto';
=======
import { ApplicationStatus } from '../enums/application-status.enum';
import { ApplicationOrganizationFilterDto } from '../dto/application-organization-filters.dto';
import { ApplicationOngView } from '../entities/application-ong-view.entity';
>>>>>>> bfbc0417

@ApiTooManyRequestsResponse()
@UseInterceptors(ClassSerializerInterceptor)
@ApiBearerAuth()
@Controller('application')
export class ApplicationController {
  constructor(private readonly applicationService: ApplicationService) {}

  @Roles(Role.SUPER_ADMIN)
  @Get('')
  getAll(
    @Query() filters: ApplicationFilterDto,
<<<<<<< HEAD
  ): Promise<Pagination<ApplicationView>> {
=======
  ): Promise<Pagination<ApplicationTableView>> {
>>>>>>> bfbc0417
    return this.applicationService.findAll(filters);
  }

  @Roles(Role.SUPER_ADMIN)
  @UseInterceptors(FileFieldsInterceptor([{ name: 'logo', maxCount: 1 }]))
  @ApiConsumes('multipart/form-data')
  @ApiBody({ type: CreateApplicationDto })
  @Post()
  create(
    @Body() createApplicationDto: CreateApplicationDto,
    @UploadedFiles() { logo }: { logo?: Express.Multer.File[] },
  ): Promise<Application> {
    return this.applicationService.create(createApplicationDto, logo);
  }

  @Roles(Role.SUPER_ADMIN)
  @ApiParam({ name: 'id', type: String })
  @UseInterceptors(FileFieldsInterceptor([{ name: 'logo', maxCount: 1 }]))
  @ApiConsumes('multipart/form-data')
  @ApiBody({ type: UpdateApplicationDto })
  @Patch(':id')
  update(
    @Param('id') id: number,
    @Body() updateApplicationDto: UpdateApplicationDto,
    @UploadedFiles() { logo }: { logo?: Express.Multer.File[] },
  ) {
    return this.applicationService.update(id, updateApplicationDto, logo);
  }

  @Roles(Role.SUPER_ADMIN)
  @ApiParam({ name: 'id', type: String })
  @Patch(':id/activate')
  activate(@Param('id') id: number) {
    return this.applicationService.update(id, {
      status: ApplicationStatus.ACTIVE,
    });
  }

  @Roles(Role.SUPER_ADMIN)
  @ApiParam({ name: 'id', type: String })
  @Patch(':id/deactivate')
  deactivate(@Param('id') id: number) {
    return this.applicationService.update(id, {
      status: ApplicationStatus.DISABLED,
    });
  }

  @Roles(Role.SUPER_ADMIN)
  @ApiParam({ name: 'id', type: String })
  @Get(':id/organization')
  findOrganizationsByApplicationId(
    @Param('id') id: number,
    @Query() filters: ApplicationOrganizationFilterDto,
  ): Promise<Pagination<ApplicationOngView>> {
    return this.applicationService.findOrganizationsByApplicationId(
      id,
      filters,
    );
  }

  @Roles(Role.SUPER_ADMIN, Role.ADMIN, Role.EMPLOYEE)
  @ApiParam({ name: 'id', type: String })
  @Get(':id')
  findOne(
    @Param('id') id: number,
    @ExtractUser() user: User,
  ): Promise<ApplicationWithOngStatusDetails> {
    return this.applicationService.findOne(user.organizationId, id);
  }

<<<<<<< HEAD
  @Roles(Role.SUPER_ADMIN)
  @ApiParam({ name: 'id', type: String })
  @Get(':id/organization')
  findOrganizationsByApplicationId(
    @Param('id') id: number,
    @Query() filters: ApplicationOrganizationFilterDto,
  ): Promise<Pagination<ApplicationOngView>> {
    return this.applicationService.findOrganizationsByApplicationId(
      id,
      filters,
    );
  }

  @Roles(Role.ADMIN)
  @ApiParam({ name: 'id', type: String })
  @Post(':id/request')
  createApplicationRequest(
    @Param('id') applicationId: number,
    @ExtractUser() user: User,
  ): Promise<void> {
    return this.applicationRequestService.create(
      user.organizationId,
      applicationId,
    );
  }

=======
>>>>>>> bfbc0417
  @Roles(Role.SUPER_ADMIN)
  @ApiParam({ name: 'id', type: String })
  @Delete(':id')
  removeOne(@Param('id') id: number): Promise<void> {
    return this.applicationService.deleteOne(id);
  }
}<|MERGE_RESOLUTION|>--- conflicted
+++ resolved
@@ -27,23 +27,13 @@
 import { CreateApplicationDto } from '../dto/create-application.dto';
 import { ApplicationFilterDto } from '../dto/filter-application.dto';
 import { UpdateApplicationDto } from '../dto/update-application.dto';
-<<<<<<< HEAD
-import { ApplicationView } from '../entities/application-view.entity';
-=======
 import { ApplicationTableView } from '../entities/application-table-view.entity';
->>>>>>> bfbc0417
 import { Application } from '../entities/application.entity';
 import { ApplicationWithOngStatusDetails } from '../interfaces/application-with-ong-status.interface';
 import { ApplicationService } from '../services/application.service';
-<<<<<<< HEAD
-import { ApplicationOngView } from '../entities/application-ong-view.entity';
-import { BaseFilterDto } from 'src/common/base/base-filter.dto';
-import { ApplicationOrganizationFilterDto } from '../dto/application-organization-filters.dto';
-=======
 import { ApplicationStatus } from '../enums/application-status.enum';
 import { ApplicationOrganizationFilterDto } from '../dto/application-organization-filters.dto';
 import { ApplicationOngView } from '../entities/application-ong-view.entity';
->>>>>>> bfbc0417
 
 @ApiTooManyRequestsResponse()
 @UseInterceptors(ClassSerializerInterceptor)
@@ -56,11 +46,7 @@
   @Get('')
   getAll(
     @Query() filters: ApplicationFilterDto,
-<<<<<<< HEAD
-  ): Promise<Pagination<ApplicationView>> {
-=======
   ): Promise<Pagination<ApplicationTableView>> {
->>>>>>> bfbc0417
     return this.applicationService.findAll(filters);
   }
 
@@ -131,35 +117,6 @@
     return this.applicationService.findOne(user.organizationId, id);
   }
 
-<<<<<<< HEAD
-  @Roles(Role.SUPER_ADMIN)
-  @ApiParam({ name: 'id', type: String })
-  @Get(':id/organization')
-  findOrganizationsByApplicationId(
-    @Param('id') id: number,
-    @Query() filters: ApplicationOrganizationFilterDto,
-  ): Promise<Pagination<ApplicationOngView>> {
-    return this.applicationService.findOrganizationsByApplicationId(
-      id,
-      filters,
-    );
-  }
-
-  @Roles(Role.ADMIN)
-  @ApiParam({ name: 'id', type: String })
-  @Post(':id/request')
-  createApplicationRequest(
-    @Param('id') applicationId: number,
-    @ExtractUser() user: User,
-  ): Promise<void> {
-    return this.applicationRequestService.create(
-      user.organizationId,
-      applicationId,
-    );
-  }
-
-=======
->>>>>>> bfbc0417
   @Roles(Role.SUPER_ADMIN)
   @ApiParam({ name: 'id', type: String })
   @Delete(':id')
