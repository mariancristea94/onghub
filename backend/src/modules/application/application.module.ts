import { Module } from '@nestjs/common';
import { TypeOrmModule } from '@nestjs/typeorm';
import { ApplicationController } from './controllers/application.controller';
import { Application } from './entities/application.entity';
import { ApplicationRepository } from './repositories/application.repository';
import { ApplicationService } from './services/application.service';
import { SharedModule } from 'src/shared/shared.module';
import { OngApplication } from './entities/ong-application.entity';
import { OngApplicationRepository } from './repositories/ong-application.repository';
import { OngApplicationService } from './services/ong-application.service';
import { ApplicationRequest } from './entities/application-request.entity';
import { ApplicationRequestRepository } from './repositories/application-request.repository';
import { ApplicationRequestService } from './services/application-request.service';
import { ApplicationRequestController } from './controllers/application-request.controller';
import { UserOngApplication } from './entities/user-ong-application.entity';
import { UserOngApplicationRepository } from './repositories/user-ong-application.repository';
import { UserOngApplicationService } from './services/user-ong-application.service';
<<<<<<< HEAD
import { ApplicationView } from './entities/application-view.entity';
import { ApplicationViewRepository } from './repositories/application-view.repository';
import { ApplicationOngView } from './entities/application-ong-view.entity';
import { ApplicationOngViewRepository } from './repositories/application-ong-view.repository';
=======
import { ApplicationTableView } from './entities/application-table-view.entity';
import { ApplicationTableViewRepository } from './repositories/application-table-view.repository';
>>>>>>> 4e51a93f

@Module({
  imports: [
    TypeOrmModule.forFeature([
      Application,
      OngApplication,
      ApplicationRequest,
      UserOngApplication,
<<<<<<< HEAD
      ApplicationView,
      ApplicationOngView,
=======
      ApplicationTableView,
>>>>>>> 4e51a93f
    ]),
    SharedModule,
  ],
  controllers: [ApplicationRequestController, ApplicationController],
  providers: [
    ApplicationService,
    ApplicationRepository,
    OngApplicationRepository,
    OngApplicationService,
    ApplicationRequestRepository,
    ApplicationRequestService,
    UserOngApplicationRepository,
    UserOngApplicationService,
<<<<<<< HEAD
    ApplicationViewRepository,
    ApplicationOngViewRepository,
=======
    ApplicationTableViewRepository,
>>>>>>> 4e51a93f
  ],
  exports: [
    OngApplicationService,
    ApplicationService,
    UserOngApplicationService,
    ApplicationRequestService,
  ],
})
export class ApplicationModule {}<|MERGE_RESOLUTION|>--- conflicted
+++ resolved
@@ -15,15 +15,10 @@
 import { UserOngApplication } from './entities/user-ong-application.entity';
 import { UserOngApplicationRepository } from './repositories/user-ong-application.repository';
 import { UserOngApplicationService } from './services/user-ong-application.service';
-<<<<<<< HEAD
-import { ApplicationView } from './entities/application-view.entity';
-import { ApplicationViewRepository } from './repositories/application-view.repository';
 import { ApplicationOngView } from './entities/application-ong-view.entity';
 import { ApplicationOngViewRepository } from './repositories/application-ong-view.repository';
-=======
 import { ApplicationTableView } from './entities/application-table-view.entity';
 import { ApplicationTableViewRepository } from './repositories/application-table-view.repository';
->>>>>>> 4e51a93f
 
 @Module({
   imports: [
@@ -32,12 +27,8 @@
       OngApplication,
       ApplicationRequest,
       UserOngApplication,
-<<<<<<< HEAD
-      ApplicationView,
+      ApplicationTableView,
       ApplicationOngView,
-=======
-      ApplicationTableView,
->>>>>>> 4e51a93f
     ]),
     SharedModule,
   ],
@@ -51,12 +42,8 @@
     ApplicationRequestService,
     UserOngApplicationRepository,
     UserOngApplicationService,
-<<<<<<< HEAD
-    ApplicationViewRepository,
+    ApplicationTableViewRepository,
     ApplicationOngViewRepository,
-=======
-    ApplicationTableViewRepository,
->>>>>>> 4e51a93f
   ],
   exports: [
     OngApplicationService,
