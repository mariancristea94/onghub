--- conflicted
+++ resolved
@@ -15,13 +15,10 @@
 import { UserOngApplication } from './entities/user-ong-application.entity';
 import { UserOngApplicationRepository } from './repositories/user-ong-application.repository';
 import { UserOngApplicationService } from './services/user-ong-application.service';
-<<<<<<< HEAD
-=======
 import { ApplicationView } from './entities/application-view.entity';
 import { ApplicationViewRepository } from './repositories/application-view.repository';
 import { ApplicationOngView } from './entities/application-ong-view.entity';
 import { ApplicationOngViewRepository } from './repositories/application-ong-view.repository';
->>>>>>> 728bef96
 
 @Module({
   imports: [
@@ -30,11 +27,8 @@
       OngApplication,
       ApplicationRequest,
       UserOngApplication,
-<<<<<<< HEAD
-=======
       ApplicationView,
       ApplicationOngView,
->>>>>>> 728bef96
     ]),
     SharedModule,
   ],
@@ -48,20 +42,14 @@
     ApplicationRequestService,
     UserOngApplicationRepository,
     UserOngApplicationService,
-<<<<<<< HEAD
-=======
     ApplicationViewRepository,
     ApplicationOngViewRepository,
->>>>>>> 728bef96
   ],
   exports: [
     OngApplicationService,
     ApplicationService,
     UserOngApplicationService,
-<<<<<<< HEAD
     ApplicationRequestService,
-=======
->>>>>>> 728bef96
   ],
 })
 export class ApplicationModule {}