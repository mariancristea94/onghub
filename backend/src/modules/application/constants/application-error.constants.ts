export const APPLICATION_ERRORS = {
  CREATE: {
    LOGIN: {
      message: 'Missing Login link',
      errorCode: 'APP_001',
    },
  },
  GET: {
    message: 'Application Not Found',
    errorCode: 'APP_002',
  },
  UPLOAD: {
    message: 'Error while uploading logo',
    errorCode: 'APP_003',
  },
<<<<<<< HEAD
  INACTIVE: {
    message: 'Application is inactive',
=======
  DELETE: {
    message: 'Error while deleting the application',
>>>>>>> 679bca20
    errorCode: 'APP_004',
  },
};

export const ONG_APPLICATION_ERRORS = {
  CREATE: {
    message: 'Error while cerateing the app',
    errorCode: 'ONG_APP_001',
  },
  GET: {
    message: 'Application not found',
    errorCode: 'ONG_APP_002',
  },
  DELETE: { message: 'Could not delete application', errorCode: 'ONG_APP_003' },
  UPDATE: { message: 'Could not update application', errorCode: 'ONG_APP_004' },
  RESTRICT: {
    message: 'Could not restrict application',
    errorCode: 'ONG_APP_005',
  },
  RELATION_MISSING: {
    message:
      'Your organization does not have the permission to access this app',
    errorCode: 'ONG_APP_006',
  },
  RELATION_RESTRICTED: {
    message: 'Your organization is restricted to access this app',
    errorCode: 'ONG_APP_007',
  },
};

export const USER_ONG_APPLICATION_ERRORS = {
  GET: {
    NOT_FOUND: {
      message: 'Application not found',
      errorCode: 'USER_ONG_APP_001',
    },
  },
  MISSING_PERMISSION: {
    message: "Your don't have the permission to access this app",
    errorCode: 'USER_ONG_APP_002',
  },
};

export const APPLICATION_REQUEST_ERRORS = {
  CREATE: {
    APPLICATION_STATUS: {
      message: 'Cannot request an application that is not ACTIVE.',
      errorCode: 'APP_REQ_001',
    },
    APPLICATION_TYPE: {
      message: 'Cannot request an independent application.',
      errorCode: 'APP_REQ_007',
    },
    REQ_EXISTS: {
      message: 'There is already a pending request with the same data.',
      errorCode: 'APP_REQ_002',
    },
    APP_EXISTS: {
      message: 'The app is already asssigned to the organization.',
      errorCode: 'APP_REQ_003',
    },
    REQUEST: {
      message: 'Error while creating the request.',
      errorCode: 'APP_REQ_006',
    },
  },
  GET: {
    NOT_FOUND: {
      message: 'Request not found',
      errorCode: 'APP_REQ_004',
    },
  },
  UPDATE: {
    NOT_PENDING: {
      message: 'Could not update a Request that is not in PENDING state',
      errorCode: 'APP_REQ_005',
    },
    REQUEST: {
      message: 'Error while updating the request.',
      errorCode: 'APP_REQ_008',
    },
  },
  DELETE: {
    message: 'Error while deleting application request.',
    errorCode: 'APP_REQ_009',
  },
};<|MERGE_RESOLUTION|>--- conflicted
+++ resolved
@@ -13,14 +13,13 @@
     message: 'Error while uploading logo',
     errorCode: 'APP_003',
   },
-<<<<<<< HEAD
   INACTIVE: {
     message: 'Application is inactive',
-=======
+    errorCode: 'APP_004',
+  },
   DELETE: {
     message: 'Error while deleting the application',
->>>>>>> 679bca20
-    errorCode: 'APP_004',
+    errorCode: 'APP_005',
   },
 };
 
