--- conflicted
+++ resolved
@@ -47,13 +47,12 @@
     message: 'User is restricted',
     errorCode: 'USR_012',
   },
-<<<<<<< HEAD
   ALREADY_EXISTS_PHONE: {
     message: 'User already exists with this phone',
-=======
+    errorCode: 'USR_013',
+  },
   MISSING_ORGANIZATION: {
     message: 'User is not part of an organization',
->>>>>>> d8fca61f
-    errorCode: 'USR_013',
+    errorCode: 'USR_014',
   },
 };