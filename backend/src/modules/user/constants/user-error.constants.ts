--- conflicted
+++ resolved
@@ -15,16 +15,6 @@
     message: 'Could not restore user access',
     errorCode: 'USR_004',
   },
-<<<<<<< HEAD
-  USER_EXISTS: {
-    message: 'User already exists',
-    errorCode: 'USR_005',
-  },
-  USER_MISSING: {
-    message: 'User could not be found',
-    errorCode: 'USR_006',
-  },
-=======
   REMOVE: {
     message: 'Could not remove user',
     errorCode: 'USR_005',
@@ -37,5 +27,4 @@
     message: 'User not found',
     errorCode: 'USR_007',
   },
->>>>>>> ef300add
 };