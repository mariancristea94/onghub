--- conflicted
+++ resolved
@@ -34,22 +34,6 @@
   // ***************** PUBLIC METHODS ******************
   // ****************************************************
 
-  public async getById(id: number = null): Promise<User> {
-    if (!id) {
-      throw new NotFoundException({ ...USER_ERRORS.GET, id });
-    }
-
-    // 1. Get the user by id
-    const user = await this.userRepository.get({ where: { id: id } });
-
-    if (!user) {
-      throw new NotFoundException({ ...USER_ERRORS.GET, id });
-    }
-
-    return user;
-  }
-<<<<<<< HEAD
-
   public async createAdmin(createUserDto: CreateUserDto) {
     return this.create({
       ...createUserDto,
@@ -62,56 +46,21 @@
       ...createUserDto,
       role: Role.EMPLOYEE,
     });
-=======
-  /*
-      Rules:
-        1. Employee must be linked with an organization
-  */
-  public async create(createUserDto: CreateUserDto): Promise<User> {
-    try {
-      // 1. Check if user already exists
-      if (
-        await this.userRepository.get({ where: { email: createUserDto.email } })
-      ) {
-        throw new BadRequestException(USER_ERRORS.CREATE_ALREADY_EXISTS);
-      }
-      // 2. Check the organizationId exists
-      await this.organizationService.findOne(createUserDto.organizationId);
-      // 3. Create user in Cognito
-      const cognitoId = await this.cognitoService.createUser(createUserDto);
-      // 4. Create user in database
-      const user = await this.userRepository.save({
-        ...createUserDto,
-        cognitoId,
-        role: Role.EMPLOYEE,
-        status: UserStatus.ACTIVE,
-      });
-      return user;
-    } catch (error: HttpException | any) {
-      this.logger.error({ error: { error }, ...USER_ERRORS.CREATE });
-      const err = error?.response;
-      switch (err?.errorCode) {
-        // 1. USR_002: The organization does not exist
-        case ORGANIZATION_ERRORS.GET.errorCode: {
-          throw new BadRequestException({
-            ...USER_ERRORS.CREATE_WRONG_ORG,
-            error: err,
-          });
-        }
-        // 2. USR_008: There is already a user with the same email address
-        case USER_ERRORS.CREATE_ALREADY_EXISTS.errorCode: {
-          throw error;
-        }
-        // 3. USR_001: Something unexpected happened
-        default: {
-          throw new InternalServerErrorException({
-            ...USER_ERRORS.CREATE,
-            error: err,
-          });
-        }
-      }
-    }
->>>>>>> 2e551857
+  }
+
+  public async getById(id: number = null): Promise<User> {
+    if (!id) {
+      throw new NotFoundException({ ...USER_ERRORS.GET, id });
+    }
+
+    // 1. Get the user by id
+    const user = await this.userRepository.get({ where: { id: id } });
+
+    if (!user) {
+      throw new NotFoundException({ ...USER_ERRORS.GET, id });
+    }
+
+    return user;
   }
 
   public async update(
@@ -227,6 +176,7 @@
       // 4. Create user in database
       const user = await this.userRepository.save({
         ...createUserDto,
+        status: UserStatus.ACTIVE,
         cognitoId,
       });
       return user;
