import {
  BadRequestException,
  Injectable,
  InternalServerErrorException,
  Logger,
  NotFoundException,
} from '@nestjs/common';
import { Pagination } from 'nestjs-typeorm-paginate';
import { ORGANIZATION_ERRORS } from 'src/modules/organization/constants/errors.constants';
import { OrganizationService } from 'src/modules/organization/services';
import { UpdateResult } from 'typeorm';
import { USER_FILTERS_CONFIG } from '../constants/user-filters.config';
import { CreateUserDto } from '../dto/create-user.dto';
import { ActivateUserDto } from '../dto/restore-user.dto';
import { RestrictUserDto } from '../dto/restrict-user.dto';
import { UpdateUserDto } from '../dto/update-user.dto';
import { UserFilterDto } from '../dto/user-filter.dto';
import { User } from '../entities/user.entity';
import { Role } from '../enums/role.enum';
import { UserStatus } from '../enums/user-status.enum';
import { UserRepository } from '../repositories/user.repository';
import { CognitoUserService } from './cognito.service';
import { USER_ERRORS } from '../constants/user-error.constants';

@Injectable()
export class UserService {
  private readonly logger = new Logger(UserService.name);
  constructor(
    private readonly userRepository: UserRepository,
    private readonly cognitoService: CognitoUserService,
    private readonly organizationService: OrganizationService,
  ) {}

  public async getById(id: number = null): Promise<User> {
    if (!id) {
      throw new NotFoundException({ ...USER_ERRORS.GET, id });
    }

    // 1. Get the user by id
    const user = await this.userRepository.get({ where: { id: id } });

    if (!user) {
      throw new NotFoundException({ ...USER_ERRORS.GET, id });
    }

    return user;
  }
  /*
      Rules:
        1. Employee must be linked with an organization
  */
  public async create(createUserDto: CreateUserDto): Promise<User> {
    try {
      // 1. Check if user already exists
      const userFound = await this.findByCognitoId(createUserDto.email);
      if (userFound) {
        throw new InternalServerErrorException(USER_ERRORS.USER_EXISTS);
      }
      // 2. Check the organizationId exists
      await this.organizationService.findOne(createUserDto.organizationId);
      // 3. Create user in Cognito
      const cognitoId = await this.cognitoService.createUser(createUserDto);
      // 4. Create user in database
      const user = await this.userRepository.save({
        ...createUserDto,
        cognitoId,
        role: Role.EMPLOYEE,
      });
      return user;
    } catch (error) {
      this.logger.error({
        error: { error },
        ...USER_ERRORS.CREATE,
      });

<<<<<<< HEAD
      if (error?.response?.errorCode == USER_ERRORS.USER_EXISTS.errorCode) {
        throw new InternalServerErrorException({
          ...USER_ERRORS.USER_EXISTS,
          error,
        });
      } else if (error?.response?.errorCode == ERROR_CODES.ORG001) {
=======
      if (error?.response?.errorCode == ORGANIZATION_ERRORS.GET.errorCode) {
>>>>>>> ef300add
        throw new BadRequestException({
          ...USER_ERRORS.CREATE_WRONG_ORG,
          error,
        });
      } else {
        throw new InternalServerErrorException({
          ...USER_ERRORS.CREATE,
          error,
        });
      }
    }
  }

  public async update(
    id: number,
    updateUserDto: UpdateUserDto,
  ): Promise<UpdateResult | any> {
    return 'Update the UserDTO with the possible updates or create multiple DTOs.';
    // return this.userRepository.update({ id }, updateUserDto);
  }

  public async findAll(options: UserFilterDto): Promise<Pagination<User>> {
    return this.userRepository.getManyPaginated(USER_FILTERS_CONFIG, options);
  }

  async findByCognitoId(cognitoId: string) {
    const user = await this.userRepository.get({
      where: { cognitoId },
      relations: ['organization'],
    });

    if (!user) {
      throw new NotFoundException(USER_ERRORS.USER_MISSING);
    }

    return user;
  }

  async remove(user: User): Promise<string> {
    // Prevent SuperAdmin deletion
    if (user.role === Role.SUPER_ADMIN) {
      throw new InternalServerErrorException(USER_ERRORS.REMOVE_SUPERADMIN);
    }

    try {
      await this.userRepository.delete({ cognitoId: user.cognitoId });
      await this.cognitoService.deleteUser(user.cognitoId);
      return user.cognitoId;
    } catch (error) {
      this.pinoLogger.error({
        error: { error },
        ...USER_ERRORS.REMOVE,
        cognitoId: user.cognitoId,
      });
      throw new InternalServerErrorException({
        ...USER_ERRORS.REMOVE,
        error,
      });
    }
  }

  async removeById(id: number): Promise<string> {
    // 1. Get the user by id
    const user = await this.getById(id);

    return this.remove(user);
  }

  async restrictAccess(ids: number[]) {
    const updated = [],
      failed = [];
    for (let i = 0; i < ids.length; i++) {
      const id = ids[i];
      try {
        const user = await this.getById(id);
        await this.userRepository.update(
          { id },
          { status: UserStatus.RESTRICTED },
        );
        await this.cognitoService.globalSignOut(user.cognitoId);
        updated.push(id);
      } catch (error) {
        this.logger.error({
          error: { error },
          ...USER_ERRORS.RESTRICT,
          id,
        });
        failed.push({ id, error });
      }
    }
    return { updated, failed };
  }

  async restoreAccess(ids: number[]) {
    const updated = [],
      failed = [];
    for (let i = 0; i < ids.length; i++) {
      const id = ids[i];
      try {
        const user = await this.getById(id);
        await this.userRepository.update({ id }, { status: UserStatus.ACTIVE });
        updated.push(id);
      } catch (error) {
        this.logger.error({
          error: { error },
          ...USER_ERRORS.RESTORE,
          id,
        });
        failed.push({ id, error });
      }
    }
    return { updated, failed };
  }
}<|MERGE_RESOLUTION|>--- conflicted
+++ resolved
@@ -53,9 +53,9 @@
     try {
       // 1. Check if user already exists
       const userFound = await this.findByCognitoId(createUserDto.email);
-      if (userFound) {
-        throw new InternalServerErrorException(USER_ERRORS.USER_EXISTS);
-      }
+      // if (userFound) {
+      //   throw new InternalServerErrorException(USER_ERRORS.USER_EXISTS);
+      // }
       // 2. Check the organizationId exists
       await this.organizationService.findOne(createUserDto.organizationId);
       // 3. Create user in Cognito
@@ -73,16 +73,7 @@
         ...USER_ERRORS.CREATE,
       });
 
-<<<<<<< HEAD
-      if (error?.response?.errorCode == USER_ERRORS.USER_EXISTS.errorCode) {
-        throw new InternalServerErrorException({
-          ...USER_ERRORS.USER_EXISTS,
-          error,
-        });
-      } else if (error?.response?.errorCode == ERROR_CODES.ORG001) {
-=======
       if (error?.response?.errorCode == ORGANIZATION_ERRORS.GET.errorCode) {
->>>>>>> ef300add
         throw new BadRequestException({
           ...USER_ERRORS.CREATE_WRONG_ORG,
           error,
@@ -114,10 +105,6 @@
       relations: ['organization'],
     });
 
-    if (!user) {
-      throw new NotFoundException(USER_ERRORS.USER_MISSING);
-    }
-
     return user;
   }
 
@@ -132,7 +119,7 @@
       await this.cognitoService.deleteUser(user.cognitoId);
       return user.cognitoId;
     } catch (error) {
-      this.pinoLogger.error({
+      this.logger.error({
         error: { error },
         ...USER_ERRORS.REMOVE,
         cognitoId: user.cognitoId,
