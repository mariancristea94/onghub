--- conflicted
+++ resolved
@@ -135,17 +135,12 @@
         ...userData,
       });
 
-<<<<<<< HEAD
-      // 4. Remove current user applications
-      await this.userOngApplicationService.remove({ userId: id });
-=======
       // 3. Remove current user applications
       try {
         await this.userOngApplicationService.remove({ where: { userId: id } });
       } catch (error) {
         console.error('No apps to remove');
       }
->>>>>>> d8fca61f
 
       if (applicationAccess?.length > 0) {
         // 5. assign applications
