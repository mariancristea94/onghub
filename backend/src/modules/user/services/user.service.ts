--- conflicted
+++ resolved
@@ -1,11 +1,8 @@
 import {
   BadRequestException,
-<<<<<<< HEAD
   forwardRef,
   Inject,
-=======
   HttpException,
->>>>>>> 12ed3d46
   Injectable,
   InternalServerErrorException,
   Logger,
@@ -116,21 +113,27 @@
       });
       return user;
     } catch (error) {
-      this.logger.error({
-        error: { error },
-        ...USER_ERRORS.CREATE,
-      });
-
-      if (error?.response?.errorCode == ERROR_CODES.ORG001) {
-        throw new BadRequestException({
-          ...USER_ERRORS.CREATE_WRONG_ORG,
-          error,
-        });
-      } else {
-        throw new InternalServerErrorException({
-          ...USER_ERRORS.CREATE,
-          error,
-        });
+      this.logger.error({ error: { error }, ...USER_ERRORS.CREATE });
+      const err = error?.response;
+      switch (err?.errorCode) {
+        // 1. USR_002: The organization does not exist
+        case ORGANIZATION_ERRORS.GET.errorCode: {
+          throw new BadRequestException({
+            ...USER_ERRORS.CREATE_WRONG_ORG,
+            error: err,
+          });
+        }
+        // 2. USR_008: There is already a user with the same email address
+        case USER_ERRORS.CREATE_ALREADY_EXISTS.errorCode: {
+          throw error;
+        }
+        // 3. USR_001: Something unexpected happened
+        default: {
+          throw new InternalServerErrorException({
+            ...USER_ERRORS.CREATE,
+            error: err,
+          });
+        }
       }
     }
   }
