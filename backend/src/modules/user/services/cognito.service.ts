import { Injectable } from '@nestjs/common';
import {
  AdminCreateUserCommand,
  AdminCreateUserCommandOutput,
  AdminDisableUserCommand,
  AdminUserGlobalSignOutCommand,
  CognitoIdentityProviderClient,
  DeliveryMediumType,
} from '@aws-sdk/client-cognito-identity-provider';
import { CognitoConfig } from 'src/common/config/cognito.config';
import { CreateUserDto } from '../dto/create-user.dto';

@Injectable()
export class CognitoUserService {
  cognitoProvider: CognitoIdentityProviderClient;
  constructor() {
    this.cognitoProvider = new CognitoIdentityProviderClient({
      region: CognitoConfig.region,
    });
  }

  async createUser({ name, email, phone }: CreateUserDto): Promise<string> {
    const createUserCommand = new AdminCreateUserCommand({
      UserPoolId: CognitoConfig.userPoolId,
      Username: email,
      DesiredDeliveryMediums: [DeliveryMediumType.EMAIL],
      UserAttributes: [
        {
          Name: 'phone_number',
          Value: phone,
        },
        {
          Name: 'name',
          Value: name,
        },
      ],
    });

    const data: AdminCreateUserCommandOutput = await this.cognitoProvider.send(
      createUserCommand,
    );
    return data.User.Username;
  }

<<<<<<< HEAD
  async disableUser(username: string) {
    const disableUserCommand = new AdminDisableUserCommand({
      UserPoolId: CognitoConfig.userPoolId,
      Username: username,
    });

    const data = await this.cognitoProvider.send(disableUserCommand);
    return data;
  }

=======
>>>>>>> 8ba88689
  async globalSignOut(username: string) {
    const revokeTokenCommand = new AdminUserGlobalSignOutCommand({
      UserPoolId: CognitoConfig.userPoolId,
      Username: username,
    });

    const data = await this.cognitoProvider.send(revokeTokenCommand);
    return data;
  }
}<|MERGE_RESOLUTION|>--- conflicted
+++ resolved
@@ -42,19 +42,6 @@
     return data.User.Username;
   }
 
-<<<<<<< HEAD
-  async disableUser(username: string) {
-    const disableUserCommand = new AdminDisableUserCommand({
-      UserPoolId: CognitoConfig.userPoolId,
-      Username: username,
-    });
-
-    const data = await this.cognitoProvider.send(disableUserCommand);
-    return data;
-  }
-
-=======
->>>>>>> 8ba88689
   async globalSignOut(username: string) {
     const revokeTokenCommand = new AdminUserGlobalSignOutCommand({
       UserPoolId: CognitoConfig.userPoolId,
