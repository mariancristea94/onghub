--- conflicted
+++ resolved
@@ -1,11 +1,7 @@
 import { Controller, Get } from '@nestjs/common';
 import { SkipThrottle } from '@nestjs/throttler';
 import { Public } from 'src/common/decorators/public.decorator';
-<<<<<<< HEAD
 import { FileManagerService } from '../services/file-manager.service';
-=======
-import { NomenclaturesService } from '../services';
->>>>>>> 1c3015d2
 
 @Public()
 @Controller('')
