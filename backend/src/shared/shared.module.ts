import { Global, Module } from '@nestjs/common';
import { TypeOrmModule } from '@nestjs/typeorm';
<<<<<<< HEAD
import { SharedController } from './shared.controller';
import { City, County, Area, Domain } from './entities';
import { NomenclaturesService } from './services';

@Global()
@Module({
  imports: [TypeOrmModule.forFeature([City, County, Area, Domain])],
  controllers: [SharedController],
  providers: [NomenclaturesService],
  exports: [NomenclaturesService],
=======
import { NomenclaturesController } from './controllers/nomenclatures.controller';
import { SharedController } from './controllers/shared.controller';
import { City, County, Contact, Area, Domain } from './entities';
import { NomenclaturesService, ContactService } from './services';

@Global()
@Module({
  imports: [TypeOrmModule.forFeature([City, County, Contact, Area, Domain])],
  controllers: [SharedController, NomenclaturesController],
  providers: [NomenclaturesService, ContactService],
  exports: [NomenclaturesService, ContactService],
>>>>>>> d61f2e3a
})
export class SharedModule {}<|MERGE_RESOLUTION|>--- conflicted
+++ resolved
@@ -1,28 +1,15 @@
 import { Global, Module } from '@nestjs/common';
 import { TypeOrmModule } from '@nestjs/typeorm';
-<<<<<<< HEAD
-import { SharedController } from './shared.controller';
+import { SharedController } from './controllers/shared.controller';
+import { NomenclaturesController } from './controllers/nomenclatures.controller';
 import { City, County, Area, Domain } from './entities';
 import { NomenclaturesService } from './services';
 
 @Global()
 @Module({
   imports: [TypeOrmModule.forFeature([City, County, Area, Domain])],
-  controllers: [SharedController],
+  controllers: [SharedController, NomenclaturesController],
   providers: [NomenclaturesService],
   exports: [NomenclaturesService],
-=======
-import { NomenclaturesController } from './controllers/nomenclatures.controller';
-import { SharedController } from './controllers/shared.controller';
-import { City, County, Contact, Area, Domain } from './entities';
-import { NomenclaturesService, ContactService } from './services';
-
-@Global()
-@Module({
-  imports: [TypeOrmModule.forFeature([City, County, Contact, Area, Domain])],
-  controllers: [SharedController, NomenclaturesController],
-  providers: [NomenclaturesService, ContactService],
-  exports: [NomenclaturesService, ContactService],
->>>>>>> d61f2e3a
 })
 export class SharedModule {}