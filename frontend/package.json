--- conflicted
+++ resolved
@@ -5,12 +5,9 @@
   "dependencies": {
     "@headlessui/react": "^1.6.5",
     "@heroicons/react": "^1.0.6",
-<<<<<<< HEAD
     "@lingui/core": "^3.14.0",
     "@lingui/react": "^3.14.0",
     "@tailwindcss/aspect-ratio": "^0.4.2",
-=======
->>>>>>> 63f359bc
     "@tailwindcss/forms": "^0.5.2",
     "@testing-library/jest-dom": "^5.16.4",
     "@testing-library/react": "^13.3.0",
