import { AxiosResponse } from 'axios';
import { OrderDirection } from '../../common/enums/sort-direction.enum';
import { cleanupPayload } from '../../common/helpers/format.helper';
import { PaginatedEntity } from '../../common/interfaces/paginated-entity.interface';
import { ApplicationTypeEnum } from '../../pages/apps-store/constants/ApplicationType.enum';
import { OngApplicationStatus } from '../../pages/requests/interfaces/OngApplication.interface';
import API from '../API';
import { CreateApplicationDto } from './interfaces/Application.dto';
import {
  Application,
  ApplicationAccess,
<<<<<<< HEAD
=======
  ApplicationOrganization,
>>>>>>> 728bef96
  ApplicationStatus,
  ApplicationWithOngStatus,
} from './interfaces/Application.interface';

export const createApplication = (
  createApplicationDto: CreateApplicationDto,
  logo: File,
): Promise<Application> => {
  const payload = generateApplicationFormDataPayload(createApplicationDto, logo);
  // send request
  return API.post(`/application`, payload, {
    headers: { 'Content-Type': 'multipart/form-data' },
  }).then((res: AxiosResponse<Application>) => res.data);
};

export const updateApplication = (
  applicationId: string,
  applicationUpdatePayload: Partial<CreateApplicationDto>,
  logo?: File,
): Promise<Application> => {
  const payload = generateApplicationFormDataPayload(applicationUpdatePayload, logo);
  return API.patch(`/application/${applicationId}`, payload, {
    headers: { 'Content-Type': 'multipart/form-data' },
  }).then((res) => res.data);
};

export const getApplications = async (
  limit: number,
  page: number,
  orderBy: string,
  orderDirection: OrderDirection,
  search?: string,
  status?: ApplicationStatus,
  type?: ApplicationTypeEnum,
): Promise<PaginatedEntity<Application>> => {
  let requestUrl = `/application?limit=${limit}&page=${page}&orderBy=${orderBy}&orderDirection=${orderDirection}`;

  if (search) requestUrl = `${requestUrl}&search=${search}`;

  if (status) requestUrl = `${requestUrl}&status=${status}`;

  if (type) requestUrl = `${requestUrl}&type=${type}`;

  return API.get(requestUrl).then((res) => res.data);
};

// Returns all the applications with ONGApp table entry as status (your ONG relationship with that Application)
export const getOngApplications = async (): Promise<PaginatedEntity<ApplicationWithOngStatus>> => {
  const requestUrl = `/organization/application`;
  return API.get(requestUrl).then((res) => res.data);
};

// Returns all the applications added to your ONG.
export const getMyOngApplications = async (): Promise<
  PaginatedEntity<ApplicationWithOngStatus>
> => {
  const requestUrl = `/organization/application?filter=mine`;
  return API.get(requestUrl).then((res) => res.data);
};

export const getApplicationsForCreateUser = async (): Promise<ApplicationAccess[]> => {
<<<<<<< HEAD
  return API.get('/organization/application?status=active').then((res) => res.data);
};

export const getApplicationsForEditUser = async (userId: string): Promise<ApplicationAccess[]> => {
  return API.get(`/organization/application/user/${userId}`).then((res) => res.data);
=======
  return API.get('/application/organization').then((res) => res.data);
};

export const getApplicationsForEditUser = async (userId: string): Promise<ApplicationAccess[]> => {
  return API.get(`/application/organization/${userId}`).then((res) => res.data);
};

export const getOngApplicationById = (
  applicationId: string,
): Promise<ApplicationWithOngStatusDetails> => {
  return API.get(`/organization/application/${applicationId}`).then((res) => res.data);
>>>>>>> 728bef96
};

export const getApplicationById = (applicationId: string): Promise<Application> => {
  return API.get(`/application/${applicationId}`).then((res) => res.data);
};

export const getApplicationOrganizations = (
  applicationId: string,
  limit: number,
  page: number,
  orderBy: string,
  orderDirection: OrderDirection,
  search?: string,
  status?: OngApplicationStatus,
): Promise<PaginatedEntity<ApplicationOrganization>> => {
  let requestUrl = `/application/${applicationId}/organization?limit=${limit}&page=${page}&orderBy=${orderBy}&orderDirection=${orderDirection}`;

  if (search) requestUrl = `${requestUrl}&search=${search}`;

  if (status) requestUrl = `${requestUrl}&status=${status}`;

  return API.get(requestUrl).then((res) => res.data);
};

const generateApplicationFormDataPayload = (
  applicationDto: Partial<CreateApplicationDto>,
  logo?: File,
): FormData => {
  // we remove the logo and steps
  const { steps, ...data } = applicationDto;
  // create form data payload
  const payload = new FormData();
  for (const prop in cleanupPayload(data)) {
    // eslint-disable-next-line @typescript-eslint/no-explicit-any
    payload.append(prop, (data as any)[prop] as string);
  }
  // map steps correcly as array
  steps?.forEach((step: { item: string }) => {
    payload.append('steps[]', step.item);
  });

  // check if logo was attached and add file
  if (logo) {
    payload.append('logo', logo);
  }

  return payload;
};<|MERGE_RESOLUTION|>--- conflicted
+++ resolved
@@ -9,10 +9,7 @@
 import {
   Application,
   ApplicationAccess,
-<<<<<<< HEAD
-=======
   ApplicationOrganization,
->>>>>>> 728bef96
   ApplicationStatus,
   ApplicationWithOngStatus,
 } from './interfaces/Application.interface';
@@ -74,25 +71,11 @@
 };
 
 export const getApplicationsForCreateUser = async (): Promise<ApplicationAccess[]> => {
-<<<<<<< HEAD
   return API.get('/organization/application?status=active').then((res) => res.data);
 };
 
 export const getApplicationsForEditUser = async (userId: string): Promise<ApplicationAccess[]> => {
   return API.get(`/organization/application/user/${userId}`).then((res) => res.data);
-=======
-  return API.get('/application/organization').then((res) => res.data);
-};
-
-export const getApplicationsForEditUser = async (userId: string): Promise<ApplicationAccess[]> => {
-  return API.get(`/application/organization/${userId}`).then((res) => res.data);
-};
-
-export const getOngApplicationById = (
-  applicationId: string,
-): Promise<ApplicationWithOngStatusDetails> => {
-  return API.get(`/organization/application/${applicationId}`).then((res) => res.data);
->>>>>>> 728bef96
 };
 
 export const getApplicationById = (applicationId: string): Promise<Application> => {
