--- conflicted
+++ resolved
@@ -1,10 +1,4 @@
 import { ApplicationTypeEnum } from '../../../pages/apps-store/constants/ApplicationType.enum';
-<<<<<<< HEAD
-import { OngApplicationStatus } from '../../../pages/requests/interfaces/OngApplication.interface';
-import { ApplicationStatus } from './Application.interface';
-
-=======
->>>>>>> bfbc0417
 export interface CreateApplicationDto {
   name: string;
   type: ApplicationTypeEnum;
@@ -15,6 +9,5 @@
   managementUrl?: string;
   website: string;
   logo: string;
-  status?: ApplicationStatus | OngApplicationStatus;
   steps: { item: string }[];
 }