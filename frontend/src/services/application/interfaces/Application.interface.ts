import { ApplicationTypeEnum } from '../../../pages/apps-store/constants/ApplicationType.enum';
import {
  OngApplicationStatus,
  UserOngApplicationStatus,
} from '../../../pages/requests/interfaces/OngApplication.interface';

export enum ApplicationStatus {
  ACTIVE = 'active',
  DISABLED = 'disabled',
}

export interface Application {
  id: number;
  name: string;
  type: ApplicationTypeEnum;
  status: ApplicationStatus;
  logo: string;
  organizationCount: number;
  userCount: number;
}

// For Cards List
export interface ApplicationWithOngStatus {
  id: number;
  name: string;
  logo: string;
  shortDescription: string;
  loginLink: string;
  status: OngApplicationStatus;
  type: ApplicationTypeEnum;
  website: string;
}

export interface ApplicationAccess {
  id: number;
  name: string;
  logo: string;
  status: UserOngApplicationStatus;
  type: ApplicationTypeEnum;
}

// Full details
export interface ApplicationWithOngStatusDetails extends ApplicationWithOngStatus {
  steps: string[];
  description: string;
<<<<<<< HEAD
  videolink: string;
=======
  videoLink: string;
  managementUrl?: string;
>>>>>>> 1b77b4dc
}<|MERGE_RESOLUTION|>--- conflicted
+++ resolved
@@ -43,10 +43,6 @@
 export interface ApplicationWithOngStatusDetails extends ApplicationWithOngStatus {
   steps: string[];
   description: string;
-<<<<<<< HEAD
-  videolink: string;
-=======
   videoLink: string;
   managementUrl?: string;
->>>>>>> 1b77b4dc
 }