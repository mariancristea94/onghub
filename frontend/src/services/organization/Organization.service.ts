import formatISO9075 from 'date-fns/formatISO9075';
import { OrderDirection } from '../../common/enums/sort-direction.enum';
import { PaginatedEntity } from '../../common/interfaces/paginated-entity.interface';
import { IOrganizationFull } from '../../pages/organization/interfaces/Organization.interface';
import API from '../API';
import {
  ApplicationWithOngStatus,
  OrganizationApplicationRequest,
} from '../application/interfaces/Application.interface';

/**EMPLOYEE && ADMIN */
export const getOrganizationByProfile = (): Promise<any> => {
  return API.get(`/organization-profile`).then((res) => res.data);
};

export const patchOrganizationByProfile = (update: any): Promise<any> => {
  return API.patch(`/organization-profile`, { ...update }).then((res) => res.data);
};

export const uploadOrganizationFilesByProfile = (files: FormData): Promise<any> => {
  return API.post(`/organization-profile/upload`, files, {
    headers: { 'Content-Type': 'multipart/form-data' },
  }).then((res) => res.data);
};

export const uploadPartnersByProfile = (partnerId: number, files: FormData): Promise<any> => {
  return API.post(`/organization-profile/partners/${partnerId}`, files, {
    headers: { 'Content-Type': 'multipart/form-data' },
  }).then((res) => res.data);
};

export const uploadInvestorsByProfile = (investorId: number, files: FormData): Promise<any> => {
  return API.post(`/organization-profile/investors/${investorId}`, files, {
    headers: { 'Content-Type': 'multipart/form-data' },
  }).then((res) => res.data);
};

export const deletePartnersByProfile = (partnerId: number): Promise<any> => {
  return API.delete(`/organization-profile/partners/${partnerId}`).then((res) => res.data);
};

export const deleteInvestorsByProfile = (investorId: number): Promise<any> => {
  return API.delete(`/organization-profile/investors/${investorId}`).then((res) => res.data);
};

export const restrictOrganizationRequest = (): Promise<any> => {
  return API.post(`/organization-profile/close`).then((res) => res.data);
};

/**
 * SUPER ADMIN
 */
export const getOrganizations = async (
  limit: number,
  page: number,
  orderBy: string,
  orderDirection: OrderDirection,
  search?: string,
  status?: number,
  interval?: Date[],
  userCount?: string,
): Promise<PaginatedEntity<IOrganizationFull>> => {
  let requestUrl = `/organization?limit=${limit}&page=${page}&orderBy=${orderBy}&orderDirection=${orderDirection}`;

  if (search) requestUrl = `${requestUrl}&search=${search}`;

  if (status !== null && status !== undefined)
    requestUrl = `${requestUrl}&completionStatusCount=${status}`;

  if (interval && interval.length === 2)
    requestUrl = `${requestUrl}&start=${formatISO9075(interval[0])}&end=${formatISO9075(
      interval[1],
    )}`;

  if (userCount) {
    requestUrl = `${requestUrl}&userCount=${userCount}`;
  }

  return API.get(requestUrl).then((res) => res.data);
};

export const getOrganization = (id: string): Promise<any> => {
  return API.get(`/organization/${id}`).then((res) => res.data);
};

export const getOrganizationApplications = (id: string): Promise<ApplicationWithOngStatus[]> => {
  return API.get(`/application/organization/${id}`).then((res) => res.data);
};

export const getOrganizationApplicationRequests = (
  id: string,
): Promise<OrganizationApplicationRequest[]> => {
  return API.get(`/application/request/organization/${id}`).then((res) => res.data);
};

export const patchOrganization = (id: number, update: any): Promise<any> => {
  return API.patch(`/organization/${id}`, { ...update }).then((res) => res.data);
};

export const uploadOrganizationFiles = (id: number, files: FormData): Promise<any> => {
  return API.post(`/organization/${id}/upload`, files, {
    headers: { 'Content-Type': 'multipart/form-data' },
  }).then((res) => res.data);
};

export const uploadPartners = (id: number, partnerId: number, files: FormData): Promise<any> => {
  return API.post(`/organization/${id}/partners/${partnerId}`, files, {
    headers: { 'Content-Type': 'multipart/form-data' },
  }).then((res) => res.data);
};

export const uploadInvestors = (id: number, investorId: number, files: FormData): Promise<any> => {
  return API.post(`/organization/${id}/investors/${investorId}`, files, {
    headers: { 'Content-Type': 'multipart/form-data' },
  }).then((res) => res.data);
};

export const deletePartners = (id: number, partnerId: number): Promise<any> => {
  return API.delete(`/organization/${id}/partners/${partnerId}`).then((res) => res.data);
};

export const deleteInvestors = (id: number, investorId: number): Promise<any> => {
  return API.delete(`/organization/${id}/investors/${investorId}`).then((res) => res.data);
};

<<<<<<< HEAD

// Statistics

export const getOrganizationsStatistics = (): Promise<any> => {
  return API.get(`organization/statistics`).then(res => res.data);
}

export const getOneOrganizationStatistics = (id: number): Promise<any> => {
  return API.get(`organization/${id}/statistics`).then(res => res.data);
}
=======
export const restrictOrganization = (id: number): Promise<any> => {
  return API.patch(`/organization/${id}/restrict`).then((res) => res.data);
};

export const activateOrganization = (id: number): Promise<any> => {
  return API.patch(`organization/${id}/activate`).then((res) => res.data);
};
>>>>>>> 63f359bc
<|MERGE_RESOLUTION|>--- conflicted
+++ resolved
@@ -123,7 +123,6 @@
   return API.delete(`/organization/${id}/investors/${investorId}`).then((res) => res.data);
 };
 
-<<<<<<< HEAD
 
 // Statistics
 
@@ -134,12 +133,12 @@
 export const getOneOrganizationStatistics = (id: number): Promise<any> => {
   return API.get(`organization/${id}/statistics`).then(res => res.data);
 }
-=======
+
+
 export const restrictOrganization = (id: number): Promise<any> => {
   return API.patch(`/organization/${id}/restrict`).then((res) => res.data);
 };
 
 export const activateOrganization = (id: number): Promise<any> => {
   return API.patch(`organization/${id}/activate`).then((res) => res.data);
-};
->>>>>>> 63f359bc
+};