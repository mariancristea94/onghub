import { useMutation, useQuery } from 'react-query';
<<<<<<< HEAD
import { IOrganizationActivityPayload } from '../../pages/organization/interfaces/OrganizationActivity.interface';
=======
import { CompletionStatus } from '../../pages/organization/enums/CompletionStatus.enum';
>>>>>>> 8e61323f
import { IOrganizationFinancial } from '../../pages/organization/interfaces/OrganizationFinancial.interface';
import { IOrganizationGeneral } from '../../pages/organization/interfaces/OrganizationGeneral.interface';
import { IOrganizationLegal } from '../../pages/organization/interfaces/OrganizationLegal.interface';
import { IOrganizationReport } from '../../pages/organization/interfaces/OrganizationReport.interface';
import { useSelectedOrganization } from '../../store/selectors';
import useStore from '../../store/store';
import { getOrganization, patchOrganization } from './Organization.service';

interface OrganizationPayload {
  id: number;
  organization: {
    general?: IOrganizationGeneral;
    activity?: Partial<IOrganizationActivityPayload>;
    financial?: Partial<IOrganizationFinancial>;
  };
}

export const useOrganizationQuery = (id: number) => {
<<<<<<< HEAD
  const { setOrganizationGeneral, setOrganizationFinancial, setOrganizationActivity } = useStore();
=======
  const {
    setOrganizationGeneral,
    setOrganizationFinancial,
    setOrganizationReport,
    setOrganizationLegal,
  } = useStore();
>>>>>>> 8e61323f
  return useQuery(['organization', id], () => getOrganization(id), {
    onSuccess: (data: {
      organizationGeneral: IOrganizationGeneral;
      organizationFinancial: IOrganizationFinancial[];
<<<<<<< HEAD
      organizationActivity: any;
    }) => {
      setOrganizationGeneral(data.organizationGeneral);
      setOrganizationFinancial(data.organizationFinancial);
      setOrganizationActivity(data.organizationActivity);
=======
      organizationReport: IOrganizationReport;
      organizationLegal: IOrganizationLegal;
    }) => {
      setOrganizationGeneral(data.organizationGeneral);
      setOrganizationFinancial(data.organizationFinancial);
      setOrganizationLegal(data.organizationLegal);
      setOrganizationReport({
        id: 1,
        reports: [
          {
            id: 1,
            numberOfContractors: 10,
            numberOfVolunteers: 20,
            report: 'https://www.clickdimensions.com/links/TestPDFfile.pdf',
            year: 2022,
            status: CompletionStatus.COMPLETED,
            updatedOn: new Date().toISOString(),
          },
          {
            id: 2,
            numberOfContractors: null,
            numberOfVolunteers: null,
            report: null,
            year: 2021,
            status: CompletionStatus.NOT_COMPLETED,
            updatedOn: new Date().toISOString(),
          },
        ],
        partners: [
          {
            id: 1,
            numberOfPartners: 12,
            updatedOn: new Date().toISOString(),
            year: 2022,
            status: CompletionStatus.NOT_COMPLETED,
          },
          {
            id: 2,
            numberOfPartners: 21,
            updatedOn: new Date().toISOString(),
            year: 2021,
            status: CompletionStatus.COMPLETED,
          },
        ],
        inverstors: [
          {
            id: 1,
            numberOfInvestors: 12,
            updatedOn: new Date().toISOString(),
            year: 2022,
            status: CompletionStatus.NOT_COMPLETED,
          },
          {
            id: 2,
            numberOfInvestors: 21,
            updatedOn: new Date().toISOString(),
            year: 2021,
            status: CompletionStatus.COMPLETED,
          },
        ],
      });
>>>>>>> 8e61323f
    },
  });
};

export const useOrganizationMutation = () => {
  const { setOrganizationGeneral, setOrganizationFinancial } = useStore();
  const { organizationFinancial } = useSelectedOrganization();
  return useMutation(
    ({ id, organization }: OrganizationPayload) => patchOrganization(id, organization),
    {
      onSuccess: (
        data: IOrganizationGeneral | IOrganizationFinancial,
        { organization }: OrganizationPayload,
      ) => {
        if (organization.general) {
          setOrganizationGeneral(data as IOrganizationGeneral);
        }
        if (organization.financial) {
          setOrganizationFinancial([
            ...organizationFinancial.filter((org) => org.id !== data.id),
            data as IOrganizationFinancial,
          ]);
        }
      },
    },
  );
};<|MERGE_RESOLUTION|>--- conflicted
+++ resolved
@@ -1,9 +1,6 @@
 import { useMutation, useQuery } from 'react-query';
-<<<<<<< HEAD
 import { IOrganizationActivityPayload } from '../../pages/organization/interfaces/OrganizationActivity.interface';
-=======
 import { CompletionStatus } from '../../pages/organization/enums/CompletionStatus.enum';
->>>>>>> 8e61323f
 import { IOrganizationFinancial } from '../../pages/organization/interfaces/OrganizationFinancial.interface';
 import { IOrganizationGeneral } from '../../pages/organization/interfaces/OrganizationGeneral.interface';
 import { IOrganizationLegal } from '../../pages/organization/interfaces/OrganizationLegal.interface';
@@ -22,27 +19,18 @@
 }
 
 export const useOrganizationQuery = (id: number) => {
-<<<<<<< HEAD
-  const { setOrganizationGeneral, setOrganizationFinancial, setOrganizationActivity } = useStore();
-=======
   const {
     setOrganizationGeneral,
+    setOrganizationActivity,
     setOrganizationFinancial,
     setOrganizationReport,
     setOrganizationLegal,
   } = useStore();
->>>>>>> 8e61323f
   return useQuery(['organization', id], () => getOrganization(id), {
     onSuccess: (data: {
       organizationGeneral: IOrganizationGeneral;
+      organizationActivity: any;
       organizationFinancial: IOrganizationFinancial[];
-<<<<<<< HEAD
-      organizationActivity: any;
-    }) => {
-      setOrganizationGeneral(data.organizationGeneral);
-      setOrganizationFinancial(data.organizationFinancial);
-      setOrganizationActivity(data.organizationActivity);
-=======
       organizationReport: IOrganizationReport;
       organizationLegal: IOrganizationLegal;
     }) => {
@@ -104,7 +92,6 @@
           },
         ],
       });
->>>>>>> 8e61323f
     },
   });
 };
