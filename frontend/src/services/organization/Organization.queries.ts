--- conflicted
+++ resolved
@@ -388,10 +388,8 @@
   );
 };
 
-<<<<<<< HEAD
 
 // Statistics
-
 
 export const useAllOrganizationsStatisticsQuery = () => {
   const { setAllOrganizationsStatistics } = useStore();
@@ -415,8 +413,8 @@
     },
 
   );
-=======
+};
+
 export const useRestrictOrganizationRequestMutation = () => {
   return useMutation(() => restrictOrganizationRequest());
->>>>>>> 63f359bc
 };