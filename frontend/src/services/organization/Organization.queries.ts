import { useMutation, useQuery } from 'react-query';
import { IOrganizationActivity } from '../../pages/organization/interfaces/OrganizationActivity.interface';
import { IOrganizationFinancial } from '../../pages/organization/interfaces/OrganizationFinancial.interface';
import { IOrganizationGeneral } from '../../pages/organization/interfaces/OrganizationGeneral.interface';
import { IOrganizationLegal } from '../../pages/organization/interfaces/OrganizationLegal.interface';
import { IOrganizationReport } from '../../pages/organization/interfaces/OrganizationReport.interface';
import { useSelectedOrganization } from '../../store/selectors';
import useStore from '../../store/store';
<<<<<<< HEAD
import { createOrganization, getOrganization, patchOrganization } from './Organization.service';
=======
import {
  deleteInvestors,
  deletePartners,
  getOrganization,
  patchOrganization,
  uploadInvestors,
  uploadOrganizationFiles,
  uploadPartners,
} from './Organization.service';
>>>>>>> 36ce70ec
import { Contact } from '../../pages/organization/interfaces/Contact.interface';
import { Person } from '../../common/interfaces/person.interface';
import { ICreateOrganizationPayload } from '../../pages/create-organziation/interfaces/CreateOrganization.interface';

interface OrganizationPayload {
  id: number;
  organization: {
    general?: IOrganizationGeneral;
    activity?: Partial<IOrganizationActivity>;
    financial?: Partial<IOrganizationFinancial>;
    legal?: {
      legalReprezentative?: Partial<Contact>;
      directors?: Partial<Contact>[];
      directorsDeleted?: number[];
      others?: Partial<Person>[];
      organizationStatute?: string | null;
    };
    report?: {
      reportId: number;
      numberOfVolunteers?: number;
      numberOfContractors?: number;
      report?: string;
    };
  };
}

export const useOrganizationQuery = (id: number) => {
  const {
    setOrganizationGeneral,
    setOrganizationActivity,
    setOrganizationFinancial,
    setOrganizationReport,
    setOrganizationLegal,
  } = useStore();
  return useQuery(['organization', id], () => getOrganization(id), {
    onSuccess: (data: {
      organizationGeneral: IOrganizationGeneral;
      organizationActivity: IOrganizationActivity;
      organizationFinancial: IOrganizationFinancial[];
      organizationReport: IOrganizationReport;
      organizationLegal: IOrganizationLegal;
    }) => {
      setOrganizationGeneral(data.organizationGeneral);
      setOrganizationActivity(data.organizationActivity);
      setOrganizationFinancial(data.organizationFinancial);
      setOrganizationLegal(data.organizationLegal);
      setOrganizationReport(data.organizationReport);
    },
    enabled: !!id,
  });
};

export const useOrganizationMutation = () => {
  const {
    setOrganizationGeneral,
    setOrganizationFinancial,
    setOrganizationLegal,
    setOrganizationActivity,
    setOrganizationReport,
  } = useStore();
  const { organizationFinancial } = useSelectedOrganization();
  return useMutation(
    ({ id, organization }: OrganizationPayload) => patchOrganization(id, organization),
    {
      onSuccess: (
        data:
          | IOrganizationGeneral
          | IOrganizationActivity
          | IOrganizationFinancial
          | IOrganizationLegal
          | IOrganizationReport,
        { organization }: OrganizationPayload,
      ) => {
        if (organization.general) {
          setOrganizationGeneral(data as IOrganizationGeneral);
        }
        if (organization.activity) {
          setOrganizationActivity(data as IOrganizationActivity);
        }
        if (organization.legal) {
          setOrganizationLegal(data as IOrganizationLegal);
        }
        if (organization.financial) {
          setOrganizationFinancial([
            ...organizationFinancial.filter((org) => org.id !== data.id),
            data as IOrganizationFinancial,
          ]);
        }
        if (organization.report) {
          setOrganizationReport(data as IOrganizationReport);
        }
      },
    },
  );
};

<<<<<<< HEAD
export const useCreateOrganizationMutation = (onSuccess: any, onError: any) => {
  return useMutation(
    (organization: ICreateOrganizationPayload) => createOrganization(organization),
    { onSuccess, onError },
=======
export const useUploadOrganizationFilesMutation = () => {
  const { setOrganizationGeneral, setOrganizationLegal, organizationGeneral, organizationLegal } =
    useStore();
  return useMutation(
    ({ id, data }: { id: number; data: FormData }) => uploadOrganizationFiles(id, data),
    {
      onSuccess: (data: {
        organizationGeneral: IOrganizationGeneral;
        organizationLegal: IOrganizationLegal;
      }) => {
        if (organizationGeneral) {
          setOrganizationGeneral({ ...organizationGeneral, logo: data.organizationGeneral.logo });
        }

        if (organizationLegal) {
          setOrganizationLegal({
            ...organizationLegal,
            organizationStatute: data.organizationLegal?.organizationStatute,
          });
        }
      },
    },
  );
};

export const useUploadPartnersList = () => {
  const { setOrganizationReport } = useStore();
  return useMutation(
    ({ id, partnerId, data }: { id: number; partnerId: number; data: FormData }) =>
      uploadPartners(id, partnerId, data),
    {
      onSuccess: (data: IOrganizationReport) => setOrganizationReport(data),
    },
  );
};

export const useUploadInvestorsList = () => {
  const { setOrganizationReport } = useStore();
  return useMutation(
    ({ id, investorId, data }: { id: number; investorId: number; data: FormData }) =>
      uploadInvestors(id, investorId, data),
    {
      onSuccess: (data: IOrganizationReport) => setOrganizationReport(data),
    },
  );
};

export const useDeletePartnerMutation = () => {
  const { setOrganizationReport } = useStore();
  return useMutation(
    ({ id, partnerId }: { id: number; partnerId: number }) => deletePartners(id, partnerId),
    {
      onSuccess: (data: IOrganizationReport) => setOrganizationReport(data),
    },
  );
};

export const useDeleteInvestorMutation = () => {
  const { setOrganizationReport } = useStore();
  return useMutation(
    ({ id, investorId }: { id: number; investorId: number }) => deleteInvestors(id, investorId),
    {
      onSuccess: (data: IOrganizationReport) => setOrganizationReport(data),
    },
>>>>>>> 36ce70ec
  );
};<|MERGE_RESOLUTION|>--- conflicted
+++ resolved
@@ -6,10 +6,8 @@
 import { IOrganizationReport } from '../../pages/organization/interfaces/OrganizationReport.interface';
 import { useSelectedOrganization } from '../../store/selectors';
 import useStore from '../../store/store';
-<<<<<<< HEAD
-import { createOrganization, getOrganization, patchOrganization } from './Organization.service';
-=======
 import {
+  createOrganization,
   deleteInvestors,
   deletePartners,
   getOrganization,
@@ -18,7 +16,6 @@
   uploadOrganizationFiles,
   uploadPartners,
 } from './Organization.service';
->>>>>>> 36ce70ec
 import { Contact } from '../../pages/organization/interfaces/Contact.interface';
 import { Person } from '../../common/interfaces/person.interface';
 import { ICreateOrganizationPayload } from '../../pages/create-organziation/interfaces/CreateOrganization.interface';
@@ -115,12 +112,13 @@
   );
 };
 
-<<<<<<< HEAD
 export const useCreateOrganizationMutation = (onSuccess: any, onError: any) => {
   return useMutation(
     (organization: ICreateOrganizationPayload) => createOrganization(organization),
     { onSuccess, onError },
-=======
+  );
+};
+
 export const useUploadOrganizationFilesMutation = () => {
   const { setOrganizationGeneral, setOrganizationLegal, organizationGeneral, organizationLegal } =
     useStore();
@@ -185,6 +183,5 @@
     {
       onSuccess: (data: IOrganizationReport) => setOrganizationReport(data),
     },
->>>>>>> 36ce70ec
   );
 };