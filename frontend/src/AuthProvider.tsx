--- conflicted
+++ resolved
@@ -35,27 +35,17 @@
     (async () => {
       try {
         await Auth.currentAuthenticatedUser();
-<<<<<<< HEAD
-        setAuthState({ isAuthenticated: true });
-        await refetchUserProfile();
-      } catch (error) {
-        console.error(error);
-      } finally {
-        setIsLoading(false);
-=======
-        const {data: profile} = await refetchUserProfile();
-        if (profile.status === UserStatus.ACTIVE){
+        const { data: profile } = await refetchUserProfile();
+        if (profile.status === UserStatus.ACTIVE) {
           setAuthState({ isAuthenticated: true });
         } else {
           throw Error(); // TODO: Better error handling.
         }
       } catch (error) {
         logout();
->>>>>>> 36ce70ec
+      } finally {
+        setIsLoading(false);
       }
-       finally {
-        setIsLoading(false);
-       }
     })();
   }, []);
 
