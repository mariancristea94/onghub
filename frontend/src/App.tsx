--- conflicted
+++ resolved
@@ -23,32 +23,6 @@
 const queryClient = new QueryClient();
 
 const App = () => {
-<<<<<<< HEAD
-  const [authState, setAuthState] = useState({
-    isAuthenticated: false,
-  });
-
-  const logout: any = async () => {
-    await Auth.signOut();
-    setAuthState({ isAuthenticated: false });
-  };
-
-  useEffect(() => {
-    (async () => {
-      try {
-        const user = await Auth.currentAuthenticatedUser();
-        // #TODO Get user from backend based on user.username (+ check status - deny access if disabled)
-        // #TODO Set user in store
-        setAuthState({ isAuthenticated: true });
-        console.log(user);
-      } catch (error) {
-        console.log(error);
-      }
-    })();
-  }, []);
-
-=======
->>>>>>> 588329c1
   return (
     <QueryClientProvider client={queryClient}>
       <AuthProvider>
