--- conflicted
+++ resolved
@@ -47,11 +47,7 @@
       {role === UserRole.SUPER_ADMIN && (
         <div className="pb-6 flex">
           <nav
-<<<<<<< HEAD
-            className="flex pt-6 flex-col space-y-4 sm:space-y-0 sm:gap-x-4 sm:gap-y-4 flex-wrap lg:flex-row cursor-pointer select-none"
-=======
             className="lg:flex hidden xs:pt-6 pt-0 flex-col space-y-4 sm:space-y-0 sm:gap-x-4 sm:gap-y-4 flex-wrap lg:flex-row cursor-pointer select-none"
->>>>>>> 7409e7e0
             aria-label="Tabs"
           >
             {APPLICATION_STORE_TABS.map((tab) => (
@@ -59,17 +55,10 @@
                 key={tab.name}
                 onClick={() => onTabClick(tab)}
                 className={classNames(
-<<<<<<< HEAD
-                  tab.href === location.pathname.split('/')[2]
-                    ? 'bg-green-tab text-gray-800 font-titilliumBold'
-                    : 'font-titilliumSemiBold',
-                  'text-gray-700 rounded-md text-xl px-8 py-2 hover:bg-green-tab lg:whitespace-nowrap',
-=======
                   selectedTab?.id === tab.id
                     ? 'bg-green-tab text-gray-800 font-titilliumBold'
                     : 'font-titilliumSemiBold',
                   'text-gray-700 rounded-md sm:text-lg lg:text-xl text-md px-8 py-2 hover:bg-green-tab lg:whitespace-nowrap',
->>>>>>> 7409e7e0
                 )}
               >
                 {tab.name}
