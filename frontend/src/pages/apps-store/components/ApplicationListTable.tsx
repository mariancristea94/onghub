import { EyeIcon, ShieldCheckIcon } from '@heroicons/react/outline';
import React, { useEffect, useState } from 'react';
import { TableColumn, SortOrder } from 'react-data-table-component';
import { useTranslation } from 'react-i18next';
import { useNavigate } from 'react-router-dom';
import { PaginationConfig } from '../../../common/config/pagination.config';
import { OrderDirection } from '../../../common/enums/sort-direction.enum';
import { useErrorToast } from '../../../common/hooks/useToast';
import DataTableFilters from '../../../components/data-table-filters/DataTableFilters';
import DataTableComponent from '../../../components/data-table/DataTableComponent';
import PopoverMenu, { PopoverMenuRowType } from '../../../components/popover-menu/PopoverMenu';
import Select from '../../../components/Select/Select';
import {
<<<<<<< HEAD
  useApplicationsQuery,
  useUpdateApplicationMutation,
=======
  useActivateApplication,
  useApplicationsQuery,
  useDectivateApplication,
>>>>>>> bfbc0417
} from '../../../services/application/Application.queries';
import {
  Application,
  ApplicationStatus,
} from '../../../services/application/interfaces/Application.interface';
import { useApplications } from '../../../store/selectors';
import { ApplicationStatusCollection } from '../constants/ApplicationStatus.constant';
import { ApplicationTypeCollection, ApplicationTypeEnum } from '../constants/ApplicationType.enum';
import { ApplicationtListTableHeaders } from './ApplicationList.headers';

const ApplicationListTable = () => {
  const [page, setPage] = useState<number>();
  const [rowsPerPage, setRowsPerPage] = useState<number>();
  const [orderByColumn, setOrderByColumn] = useState<string>();
  const [orderDirection, setOrderDirection] = useState<OrderDirection>();
  const [searchWord, setSearchWord] = useState<string | null>(null);
  const [status, setStatus] = useState<{ status: ApplicationStatus; label: string } | null>();
  const [type, setType] = useState<{ type: ApplicationTypeEnum; label: string } | null>();

  const navigate = useNavigate();

  const { t } = useTranslation('appstore');

  const { isLoading, error, refetch } = useApplicationsQuery(
    rowsPerPage as number,
    page as number,
    orderByColumn as string,
    orderDirection as OrderDirection,
    searchWord as string,
    status?.status,
    type?.type,
  );

  const {
<<<<<<< HEAD
    mutateAsync: updateApplication,
    error: updateApplicationError,
    isLoading: updateApplicationLoading,
  } = useUpdateApplicationMutation();
=======
    mutateAsync: activateApplication,
    error: activateApplicationError,
    isLoading: activateApplicationLoading,
  } = useActivateApplication();

  const {
    mutateAsync: deactivateApplication,
    error: deactivateApplicationError,
    isLoading: deactivateApplicationLoading,
  } = useDectivateApplication();
>>>>>>> bfbc0417

  const { applications } = useApplications();

  useEffect(() => {
    if (applications?.meta) {
      setPage(applications.meta.currentPage);
      setRowsPerPage(applications.meta.itemsPerPage);
      setOrderByColumn(applications.meta.orderByColumn);
      setOrderDirection(applications.meta.orderDirection);
    }
  }, []);

  useEffect(() => {
    if (error) {
      useErrorToast(t('list.load_error'));
    }

<<<<<<< HEAD
    if (updateApplicationError) {
      useErrorToast(t('list.access_error'));
    }
  }, [error, updateApplicationError]);
=======
    if (activateApplicationError || deactivateApplicationError) {
      useErrorToast(t('list.access_error'));
    }
  }, [error, deactivateApplicationError, activateApplicationError]);
>>>>>>> bfbc0417

  const buildUserActionColumn = (): TableColumn<Application> => {
    const restrictedApplicationMenu = [
      {
        name: t('list.view'),
        icon: EyeIcon,
        onClick: onView,
      },
      {
        name: t('list.activate'),
        icon: ShieldCheckIcon,
        onClick: onActivateApplication,
        type: PopoverMenuRowType.SUCCESS,
      },
    ];

    const activeApplicationMenu = [
      {
        name: t('list.view'),
        icon: EyeIcon,
        onClick: onView,
      },
      {
        name: t('list.restrict'),
        icon: ShieldCheckIcon,
        onClick: onRestrictApplication,
        type: PopoverMenuRowType.REMOVE,
      },
    ];

    return {
      name: '',
      cell: (row: Application) => (
        <PopoverMenu
          row={row}
          menuItems={
            row.status === ApplicationStatus.ACTIVE
              ? activeApplicationMenu
              : restrictedApplicationMenu
          }
        />
      ),
      width: '50px',
      allowOverflow: true,
    };
  };

  const onRowsPerPageChange = (rows: number) => {
    setRowsPerPage(rows);
  };

  const onChangePage = (newPage: number) => {
    setPage(newPage);
  };

  const onSort = (column: TableColumn<string>, direction: SortOrder) => {
    setOrderByColumn(column.id as string);
    setOrderDirection(
      direction.toLocaleUpperCase() === OrderDirection.ASC
        ? OrderDirection.ASC
        : OrderDirection.DESC,
    );
  };

  const onView = (data: { id: number }) => {
    navigate(`/application/${data.id}`);
  };

  const onSearch = (searchWord: string) => {
    setSearchWord(searchWord);
  };

  const onStatusChange = (selected: { status: ApplicationStatus; label: string }) => {
    setStatus(selected);
  };

  const onTypeChange = (selected: { type: ApplicationTypeEnum; label: string }) => {
    setType(selected);
  };

  const onActivateApplication = (row: Application) => {
<<<<<<< HEAD
    update(row.id.toString(), ApplicationStatus.ACTIVE);
  };

  const onRestrictApplication = (row: Application) => {
    update(row.id.toString(), ApplicationStatus.DISABLED);
  };

  const update = async (applicationId: string, status: ApplicationStatus) => {
    await updateApplication(
      {
        applicationId,
        applicationUpdatePayload: { status },
      },
      {
        onSuccess: () => {
          refetch();
        },
=======
    activateApplication(
      { applicationId: row.id.toString() },
      {
        onSuccess: () => refetch(),
      },
    );
  };

  const onRestrictApplication = (row: Application) => {
    deactivateApplication(
      { applicationId: row.id.toString() },
      {
        onSuccess: () => refetch(),
>>>>>>> bfbc0417
      },
    );
  };

  const onResetFilters = () => {
    setStatus(null);
    setType(null);
    setSearchWord(null);
  };

  return (
    <div className="w-full h-full">
      <DataTableFilters
        onSearch={onSearch}
        searchValue={searchWord}
        onResetFilters={onResetFilters}
      >
        <div className="flex gap-x-6">
          <div className="basis-1/4">
            <Select
              config={{
                label: t('list.type'),
                collection: ApplicationTypeCollection,
                displayedAttribute: 'label',
              }}
              selected={type}
              onChange={onTypeChange}
            />
          </div>
          <div className="basis-1/4">
            <Select
              config={{
                label: t('list.status'),
                collection: ApplicationStatusCollection,
                displayedAttribute: 'label',
              }}
              selected={status}
              onChange={onStatusChange}
            />
          </div>
        </div>
      </DataTableFilters>
      <div className="w-full bg-white shadow rounded-lg my-6">
        <div className="py-5 px-10 flex items-center justify-between border-b border-gray-200">
          <p className="text-gray-800 font-titilliumBold text-xl">{t('all')}</p>
        </div>
        <div className="pb-5 px-10">
          <DataTableComponent
            columns={[...ApplicationtListTableHeaders, buildUserActionColumn()]}
            data={applications.items}
<<<<<<< HEAD
            loading={isLoading || updateApplicationLoading}
=======
            loading={isLoading || activateApplicationLoading || deactivateApplicationLoading}
>>>>>>> bfbc0417
            pagination
            sortServer
            paginationPerPage={applications.meta.itemsPerPage}
            paginationRowsPerPageOptions={PaginationConfig.rowsPerPageOptions}
            paginationTotalRows={applications.meta.totalItems}
            onChangeRowsPerPage={onRowsPerPageChange}
            onChangePage={onChangePage}
            onSort={onSort}
          />
        </div>
      </div>
    </div>
  );
};

export default ApplicationListTable;<|MERGE_RESOLUTION|>--- conflicted
+++ resolved
@@ -11,14 +11,9 @@
 import PopoverMenu, { PopoverMenuRowType } from '../../../components/popover-menu/PopoverMenu';
 import Select from '../../../components/Select/Select';
 import {
-<<<<<<< HEAD
-  useApplicationsQuery,
-  useUpdateApplicationMutation,
-=======
   useActivateApplication,
   useApplicationsQuery,
   useDectivateApplication,
->>>>>>> bfbc0417
 } from '../../../services/application/Application.queries';
 import {
   Application,
@@ -53,12 +48,6 @@
   );
 
   const {
-<<<<<<< HEAD
-    mutateAsync: updateApplication,
-    error: updateApplicationError,
-    isLoading: updateApplicationLoading,
-  } = useUpdateApplicationMutation();
-=======
     mutateAsync: activateApplication,
     error: activateApplicationError,
     isLoading: activateApplicationLoading,
@@ -69,7 +58,6 @@
     error: deactivateApplicationError,
     isLoading: deactivateApplicationLoading,
   } = useDectivateApplication();
->>>>>>> bfbc0417
 
   const { applications } = useApplications();
 
@@ -87,17 +75,10 @@
       useErrorToast(t('list.load_error'));
     }
 
-<<<<<<< HEAD
-    if (updateApplicationError) {
-      useErrorToast(t('list.access_error'));
-    }
-  }, [error, updateApplicationError]);
-=======
     if (activateApplicationError || deactivateApplicationError) {
       useErrorToast(t('list.access_error'));
     }
   }, [error, deactivateApplicationError, activateApplicationError]);
->>>>>>> bfbc0417
 
   const buildUserActionColumn = (): TableColumn<Application> => {
     const restrictedApplicationMenu = [
@@ -179,25 +160,6 @@
   };
 
   const onActivateApplication = (row: Application) => {
-<<<<<<< HEAD
-    update(row.id.toString(), ApplicationStatus.ACTIVE);
-  };
-
-  const onRestrictApplication = (row: Application) => {
-    update(row.id.toString(), ApplicationStatus.DISABLED);
-  };
-
-  const update = async (applicationId: string, status: ApplicationStatus) => {
-    await updateApplication(
-      {
-        applicationId,
-        applicationUpdatePayload: { status },
-      },
-      {
-        onSuccess: () => {
-          refetch();
-        },
-=======
     activateApplication(
       { applicationId: row.id.toString() },
       {
@@ -211,7 +173,6 @@
       { applicationId: row.id.toString() },
       {
         onSuccess: () => refetch(),
->>>>>>> bfbc0417
       },
     );
   };
@@ -262,11 +223,7 @@
           <DataTableComponent
             columns={[...ApplicationtListTableHeaders, buildUserActionColumn()]}
             data={applications.items}
-<<<<<<< HEAD
-            loading={isLoading || updateApplicationLoading}
-=======
             loading={isLoading || activateApplicationLoading || deactivateApplicationLoading}
->>>>>>> bfbc0417
             pagination
             sortServer
             paginationPerPage={applications.meta.itemsPerPage}
