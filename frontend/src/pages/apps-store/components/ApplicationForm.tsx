--- conflicted
+++ resolved
@@ -82,17 +82,8 @@
                 );
               }}
             />
-<<<<<<< HEAD
             {!readonly && (
-              <RadioGroup
-                control={control}
-                errors={errors.type?.message}
-                config={AddAppConfig.type}
-              />
-=======
-            {!isEditApplication && (
               <RadioGroup control={control} errors={errors.type} config={AddAppConfig.type} />
->>>>>>> ef68456b
             )}
             <Controller
               key={AddAppConfig.shortDescription.key}
