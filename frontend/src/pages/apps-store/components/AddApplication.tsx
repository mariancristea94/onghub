import { PencilIcon } from '@heroicons/react/outline';
import { PlusIcon, XIcon } from '@heroicons/react/solid';
import React, { useEffect, useState } from 'react';
import { Controller, useForm, useFieldArray } from 'react-hook-form';
import { useTranslation } from 'react-i18next';
import { useNavigate } from 'react-router-dom';
import { fileToURL } from '../../../common/helpers/format.helper';
import { classNames } from '../../../common/helpers/tailwind.helper';
import { useErrorToast, useSuccessToast } from '../../../common/hooks/useToast';
import ContentWrapper from '../../../components/content-wrapper/ContentWrapper';
import InputField from '../../../components/InputField/InputField';
import { Loading } from '../../../components/loading/Loading';
import RadioGroup from '../../../components/RadioGroup/RadioGroup';
import SectionHeader from '../../../components/section-header/SectionHeader';
import Textarea from '../../../components/Textarea/Textarea';
import {
  useCreateApplicationMutation,
  useUpdateApplicationMutation,
} from '../../../services/application/Application.queries';
import { useSelectedApplication } from '../../../store/selectors';
import { ApplicationTypeEnum } from '../constants/ApplicationType.enum';
import { AddAppConfig } from './AddApplicationConfig';

const AddApplication = ({ edit }: { edit?: boolean }) => {
  const navigate = useNavigate();
  const [readonly, setReadonly] = useState(false);
  const [file, setFile] = useState<File | null>(null);
  const [logo, setLogo] = useState<string | null>(null);

  const { selectedApplication: application } = useSelectedApplication();

  const { t } = useTranslation(['appstore', 'common']);

  // Create Mutation
  const {
    mutateAsync: mutateApplication,
    error: createApplicationError,
    isLoading: createApplicationLoading,
  } = useCreateApplicationMutation();

  // Edit Mutation
  const {
    mutateAsync: updateApplication,
    error: updateApplicationError,
    isLoading: updateApplicationLoading,
  } = useUpdateApplicationMutation();

  // React Hook Form
  const {
    handleSubmit,
    control,
    formState: { errors },
    reset,
    watch,
  } = useForm({
    mode: 'onChange',
    reValidateMode: 'onChange',
  });

  const { fields, append, remove } = useFieldArray({
    control,
    name: 'steps',
  });

  // watchers
  const type = watch('type');

  useEffect(() => {
    if (application) {
      reset({
        ...application,
        steps: application.steps.map((step) => ({ step })),
      });
    }
  }, [application]);

  const handleSave = async (data: any) => {
    const dto = { ...data, steps: data.steps.map((step: any) => step.step) };
    await mutateApplication(dto);
<<<<<<< HEAD
    useSuccessToast(t('success'));
    navigate('/store');
=======
    useSuccessToast('Aplicatie modificata cu succes!');
    navigate('/all-apps');
>>>>>>> 573d589e
  };

  const handleEdit = async (data: any) => {
    if (application) {
      const dto = { ...data, steps: data.steps.map((step: any) => step.step) };
      await updateApplication({
        applicationId: application?.id?.toString(),
        applicationUpdatePayload: dto,
      });
      useSuccessToast(t('success'));
      navigate(-1);
    }
  };

  const startEdit = () => {
    setReadonly(false);
  };

  useEffect(() => {
    if (!edit) {
      reset({
        steps: [{ step: '' }],
      });
    }
  }, []);

  useEffect(() => {
    if (createApplicationError) {
      useErrorToast((createApplicationError as any)?.response?.data.message);
    }

    if (updateApplicationError) {
      useErrorToast((createApplicationError as any)?.response?.data.message);
    }
  }, [createApplicationError, updateApplicationError]);

  const onChangeFile = (event: React.ChangeEvent<HTMLInputElement>) => {
    if (event.target.files && event.target.files.length > 0) {
      setFile(event.target.files[0]);
      event.target.value = '';
    } else {
      event.target.value = '';
    }
  };

  if (createApplicationLoading || updateApplicationLoading) {
    return <Loading />;
  }

  return (
    <ContentWrapper
      title={t('add')}
      subtitle={t('create.description')}
      backButton={{ btnLabel: t('back', { ns: 'common' }), onBtnClick: () => navigate(-1) }}
    >
      <div className="w-full bg-white shadow rounded-lg mt-4">
        <div className="py-5 px-10 flex justify-between">
          <span className="font-titilliumBold text-xl text-gray-800">
            {edit ? t('create.edit') : t('create.generate')}
          </span>

          <button
            type="button"
            className={classNames(readonly ? 'edit-button' : 'save-button')}
            onClick={readonly ? startEdit : handleSubmit(edit ? handleEdit : handleSave)}
          >
            <PencilIcon className="-ml-1 mr-2 h-5 w-5" aria-hidden="true" />
            {readonly ? t('edit', { ns: 'common' }) : t('save', { ns: 'common' })}
          </button>
        </div>

        <div className="w-full border-t border-gray-300" />
        <div className="p-5 sm:p-10 flex">
          <div className="flex flex-col gap-4 w-full">
            <SectionHeader title={t('create.general')} subTitle={t('create.description')} />
            <form className="space-y-8 xxl:w-1/3 xl:w-1/2 divide-y divide-gray-200 divide-">
              <div className="flex flex-col gap-4">
                <Controller
                  key={AddAppConfig.name.key}
                  name={AddAppConfig.name.key}
                  rules={AddAppConfig.name.rules}
                  control={control}
                  render={({ field: { onChange, value } }) => {
                    return (
                      <InputField
                        config={{
                          ...AddAppConfig.name.config,
                          name: AddAppConfig.name.key,
                          error: errors[AddAppConfig.name.key]?.message,
                          defaultValue: value,
                          onChange: onChange,
                        }}
                        readonly={readonly}
                      />
                    );
                  }}
                />
                {!edit && (
                  <RadioGroup
                    control={control}
                    readonly={readonly}
                    errors={errors[AddAppConfig.type.key]}
                    config={AddAppConfig.type}
                  />
                )}
                <Controller
                  key={AddAppConfig.shortDescription.key}
                  name={AddAppConfig.shortDescription.key}
                  rules={AddAppConfig.shortDescription.rules}
                  control={control}
                  render={({ field: { onChange, value } }) => {
                    return (
                      <InputField
                        config={{
                          ...AddAppConfig.shortDescription.config,
                          name: AddAppConfig.shortDescription.key,
                          error: errors[AddAppConfig.shortDescription.key]?.message,
                          defaultValue: value,
                          onChange: onChange,
                        }}
                        readonly={readonly}
                      />
                    );
                  }}
                />
                <Controller
                  key={AddAppConfig.description.key}
                  name={AddAppConfig.description.key}
                  rules={AddAppConfig.description.rules}
                  control={control}
                  render={({ field: { onChange, value } }) => {
                    return (
                      <Textarea
                        config={{
                          ...AddAppConfig.description.config,
                          name: AddAppConfig.description.key,
                          error: errors[AddAppConfig.description.key]?.message,
                          defaultValue: value,
                          onChange: onChange,
                        }}
                        readonly={readonly}
                      />
                    );
                  }}
                />
                <Controller
                  key={AddAppConfig.website.key}
                  name={AddAppConfig.website.key}
                  rules={AddAppConfig.website.rules}
                  control={control}
                  render={({ field: { onChange, value } }) => {
                    return (
                      <InputField
                        config={{
                          ...AddAppConfig.website.config,
                          name: AddAppConfig.website.key,
                          error: errors[AddAppConfig.website.key]?.message,
                          defaultValue: value,
                          onChange: onChange,
                        }}
                        readonly={readonly}
                      />
                    );
                  }}
                />
                {/* Website-urile independente nu au LINK de login. */}
                {type !== ApplicationTypeEnum.INDEPENDENT && (
                  <Controller
                    key={AddAppConfig.loginLink.key}
                    name={AddAppConfig.loginLink.key}
                    rules={AddAppConfig.loginLink.rules}
                    control={control}
                    render={({ field: { onChange, value } }) => {
                      return (
                        <InputField
                          config={{
                            ...AddAppConfig.loginLink.config,
                            name: AddAppConfig.loginLink.key,
                            error: errors[AddAppConfig.loginLink.key]?.message,
                            defaultValue: value,
                            onChange: onChange,
                          }}
                          readonly={readonly}
                        />
                      );
                    }}
                  />
                )}
                <Controller
                  key={AddAppConfig.videoLink.key}
                  name={AddAppConfig.videoLink.key}
                  rules={AddAppConfig.videoLink.rules}
                  control={control}
                  render={({ field: { onChange, value } }) => {
                    return (
                      <InputField
                        config={{
                          ...AddAppConfig.videoLink.config,
                          name: AddAppConfig.videoLink.key,
                          error: errors[AddAppConfig.videoLink.key]?.message,
                          defaultValue: value,
                          onChange: onChange,
                        }}
                        readonly={readonly}
                      />
                    );
                  }}
                />
              </div>
              {/*  Logo */}
              <div className="sm:col-span-6 gap-4 flex flex-col">
                <label htmlFor="photo" className="block text-normal font-normal text-gray-700">
                  {t('create.logo')}
                </label>

                <div className="mt-1 flex items-center">
                  <span className="h-20 w-20 rounded-full overflow-hidden bg-gray-100">
                    {!file && !logo ? (
                      <svg
                        className="h-full w-full text-gray-300"
                        fill="currentColor"
                        viewBox="0 0 24 24"
                      >
                        <path d="M24 20.993V24H0v-2.996A14.977 14.977 0 0112.004 15c4.904 0 9.26 2.354 11.996 5.993zM16.002 8.999a4 4 0 11-8 0 4 4 0 018 0z" />
                      </svg>
                    ) : (
                      <img src={fileToURL(file) || (logo as string)} className="h-20 w-80" />
                    )}
                  </span>
                  {!readonly && (
                    <>
                      <label
                        htmlFor="uploadPhoto"
                        className="cursor-pointer ml-5 bg-white py-2 px-3 border border-gray-300 rounded-md shadow-sm text-sm leading-4 font-medium text-gray-700 hover:bg-gray-50 focus:outline-none focus:ring-2 focus:ring-offset-2 focus:ring-indigo-500"
                      >
                        {t('create.upload')}
                      </label>
                      <input
                        className="h-0 w-0"
                        name="uploadPhoto"
                        id="uploadPhoto"
                        type="file"
                        accept="image/png, image/jpeg, image/svg"
                        onChange={onChangeFile}
                      />
                    </>
                  )}
                </div>
                <p className="mt-1 text-sm text-gray-500 font-normal" id="email-description">
                  {t('create.logo_descr')}
                </p>
              </div>
              {/* End Logo */}
              <div className="flex flex-col gap-4 pt-4">
                <SectionHeader title={t('create.steps')} subTitle={t('create.steps_descr')} />
                {fields.map((item, index) => {
                  return (
                    <div className="flex gap-4 items-start" key={index}>
                      <Controller
                        name={`steps.${index}.step`}
                        control={control}
                        rules={AddAppConfig.step.rules}
                        render={({ field: { onChange, value } }) => {
                          return (
                            <InputField
                              config={{
                                ...AddAppConfig.step.config,
                                name: AddAppConfig.step.key,
                                error:
                                  errors.steps &&
                                  ((
                                    errors as {
                                      [x: string]: any | any[];
                                    }
                                  )?.steps[index]?.step?.message as any),
                                defaultValue: value,
                                onChange: onChange,
                              }}
                              readonly={readonly}
                            />
                          );
                        }}
                      />
                    </div>
                  );
                })}
                {!readonly && (
                  <div className="flex gap-4">
                    <button
                      className="save-button"
                      onClick={(e: any) => {
                        e.preventDefault();
                        append({ step: '' });
                      }}
                    >
                      <PlusIcon className="-ml-1 mr-2 h-5 w-5" aria-hidden="true" />
                      {t('create.step_add')}
                    </button>
                    <button
                      className="add-button"
                      onClick={(e: any) => {
                        e.preventDefault();
                        remove(fields.length - 1);
                      }}
                    >
                      <XIcon className="-ml-1 mr-2 h-5 w-5" aria-hidden="true" />
                      {t('create.step_delete')}
                    </button>
                  </div>
                )}
              </div>
            </form>
          </div>
        </div>
      </div>
    </ContentWrapper>
  );
};

export default AddApplication;<|MERGE_RESOLUTION|>--- conflicted
+++ resolved
@@ -77,13 +77,8 @@
   const handleSave = async (data: any) => {
     const dto = { ...data, steps: data.steps.map((step: any) => step.step) };
     await mutateApplication(dto);
-<<<<<<< HEAD
     useSuccessToast(t('success'));
-    navigate('/store');
-=======
-    useSuccessToast('Aplicatie modificata cu succes!');
     navigate('/all-apps');
->>>>>>> 573d589e
   };
 
   const handleEdit = async (data: any) => {
