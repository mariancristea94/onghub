--- conflicted
+++ resolved
@@ -149,18 +149,6 @@
           >
             {t('next', { ns: 'common' })}
           </button>
-<<<<<<< HEAD
-          <button
-            aria-label={t('back', { ns: 'common' })}
-            id="create-organization-account__button-back"
-            type="button"
-            className="mt-3 w-full inline-flex justify-center rounded-md border border-gray-300 shadow-sm px-4 py-2 bg-white sm:text-sm lg:text-base text-xs font-medium text-gray-700 hover:bg-gray-50 focus:outline-none focus:ring-2 focus:ring-offset-2 focus:ring-indigo-500 sm:mt-0 sm:w-auto"
-            onClick={() => alert('not implemented')}
-          >
-            {t('back', { ns: 'common' })}
-          </button>
-=======
->>>>>>> 8ee62644
         </div>
         {validationErrors.length > 0 && (
           <ErrorsBanner errors={validationErrors} onClose={() => setValidationErrors([])} />
