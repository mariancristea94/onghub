--- conflicted
+++ resolved
@@ -185,12 +185,7 @@
               />
             </span>
           </div>
-<<<<<<< HEAD
-          <Outlet context={[true, isLoading, updateOrganization]} />
-=======
-          {/* context for enabling certain fields in organization general */}
-          <Outlet context={false} />
->>>>>>> b77a0631
+          <Outlet context={[false, isLoading, updateOrganization]} />
         </div>
       </ContentWrapper>
       {isApproveModalOpen && (
