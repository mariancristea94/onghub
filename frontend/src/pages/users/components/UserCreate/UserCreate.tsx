--- conflicted
+++ resolved
@@ -61,14 +61,8 @@
           useSuccessToast(t('create.success'));
           navigate('/users');
         },
-<<<<<<< HEAD
         onError: () => {
-          useErrorToast('Could not create the user');
-=======
-        onError: (error: unknown) => {
-          console.error(error);
           useErrorToast(t('create.failure'));
->>>>>>> 1b77b4dc
         },
       },
     );
