import React, { useState, useEffect } from 'react';
import { useTranslation } from 'react-i18next';
import { Outlet, useLocation, useNavigate } from 'react-router-dom';
import { classNames } from '../../common/helpers/tailwind.helper';
import { IPageTab } from '../../common/interfaces/tabs.interface';
import ContentWrapper from '../../components/content-wrapper/ContentWrapper';
import { useAuthContext } from '../../contexts/AuthContext';
import { USERS_TABS } from './constants/Tabs.constants';
import { UserRole } from './enums/UserRole.enum';

const Users = () => {
  const navigate = useNavigate();
  const location = useLocation();
  const [selectedTab, setSelectedTab] = useState(0);
<<<<<<< HEAD
  const { t } = useTranslation('user');
=======
  const { role } = useAuthContext();
>>>>>>> d11de5aa

  useEffect(() => {
    // TODO: refactor user tabs to have a function that returns this logic.
    const found: IPageTab | undefined = USERS_TABS.find(
      (tab) => tab.href === location.pathname.split('/')[2],
    );
    if (found) {
      setSelectedTab(found.id);
    }
  }, []);

  const onTabClick = (tab: IPageTab) => {
    setSelectedTab(tab.id);
    navigate(tab.href);
  };

  return (
    <ContentWrapper
      title={t('title')}
      subtitle={t('subtitle')}
      addButton={{
        btnLabel: t('add'),
        onBtnClick: () => navigate('/user'),
        visible: role === UserRole.ADMIN,
      }}
    >
      <div className="pb-6 flex">
        <nav
          className="flex flex-col space-y-4 sm:space-y-0 sm:gap-x-4 sm:gap-y-4 flex-wrap lg:flex-row cursor-pointer select-none"
          aria-label="Tabs"
        >
          {USERS_TABS.map((tab) => (
            <a
              key={tab.name}
              onClick={() => onTabClick(tab)}
              className={classNames(
                selectedTab === tab.id
                  ? 'bg-green-tab text-gray-800 font-titilliumBold'
                  : 'font-titilliumSemiBold',
                'text-gray-700 rounded-md  text-xl px-8 py-2 hover:bg-green-tab lg:whitespace-nowrap',
              )}
            >
              {tab.name}
            </a>
          ))}
        </nav>
      </div>
      <Outlet />
    </ContentWrapper>
  );
};

export default Users;<|MERGE_RESOLUTION|>--- conflicted
+++ resolved
@@ -12,11 +12,9 @@
   const navigate = useNavigate();
   const location = useLocation();
   const [selectedTab, setSelectedTab] = useState(0);
-<<<<<<< HEAD
   const { t } = useTranslation('user');
-=======
   const { role } = useAuthContext();
->>>>>>> d11de5aa
+
 
   useEffect(() => {
     // TODO: refactor user tabs to have a function that returns this logic.
