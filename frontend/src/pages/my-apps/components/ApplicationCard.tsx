import React from 'react';
import { ApplicationWithOngStatus } from '../../../services/application/interfaces/Application.interface';
import logo from '../../../assets/images/logo.svg';
import { useNavigate } from 'react-router-dom';
import { OngApplicationStatus } from '../../requests/interfaces/OngApplication.interface';
import { ApplicationTypeEnum } from '../../apps-store/constants/ApplicationType.enum';
import { openInNewTab } from '../../../common/helpers/format.helper';

const ApplicationCard = ({ application }: { application: ApplicationWithOngStatus }) => {
  const navigate = useNavigate();

  const onMore = (e: any) => {
    e.preventDefault();
    navigate(`/application/${application.id}`);
  };

  const onOpen = (e: any) => {
    e.preventDefault();
    if (application.type === ApplicationTypeEnum.INDEPENDENT && application.website) {
      openInNewTab(application.website);
    } else if (application.loginLink) {
      openInNewTab(application.loginLink);
    }
  };

  return (
<<<<<<< HEAD
    <div className="bg-white rounded-xl shadow flex flex-col gap-4 items-center justify-between w-80 h-[28rem] p-8">
      <div className="w-full max-h-[50%]">
=======
    <div className="bg-white rounded-xl shadow flex flex-col gap-4 items-center justify-between w-80 h-[28rem] p-8 relative overflow-hidden">
      {(application.status === OngApplicationStatus.RESTRICTED ||
        application.status === OngApplicationStatus.DISABLED) && (
        <div className="ribbon">
          <p>Indisponibil</p>
        </div>
      )}
      <div className="w-full">
>>>>>>> 24415918
        <img src={application.logo || logo} className="h-full w-full pt-10 pb-10"></img>
      </div>
      <div className="flex flex-col gap-4 w-full">
        <p className="font-titilliumBold text-xl">{application.name}</p>
        <p className="break-word Application__Card__Description"> {application.shortDescription}</p>
      </div>
      <div className="flex gap-4 justify-center w-full">
        <button className="edit-button w-full flex justify-center" onClick={onMore}>
          <p className="text-center">Mai mult</p>
        </button>
        {(application.status === OngApplicationStatus.ACTIVE ||
          application.type === ApplicationTypeEnum.INDEPENDENT) && (
          <button className="save-button w-full flex justify-center" onClick={onOpen}>
            <p className="text-center">Deschide</p>
          </button>
        )}
      </div>
    </div>
  );
};

export default ApplicationCard;<|MERGE_RESOLUTION|>--- conflicted
+++ resolved
@@ -24,10 +24,6 @@
   };
 
   return (
-<<<<<<< HEAD
-    <div className="bg-white rounded-xl shadow flex flex-col gap-4 items-center justify-between w-80 h-[28rem] p-8">
-      <div className="w-full max-h-[50%]">
-=======
     <div className="bg-white rounded-xl shadow flex flex-col gap-4 items-center justify-between w-80 h-[28rem] p-8 relative overflow-hidden">
       {(application.status === OngApplicationStatus.RESTRICTED ||
         application.status === OngApplicationStatus.DISABLED) && (
@@ -35,8 +31,7 @@
           <p>Indisponibil</p>
         </div>
       )}
-      <div className="w-full">
->>>>>>> 24415918
+      <div className="w-full max-h-[50%]">
         <img src={application.logo || logo} className="h-full w-full pt-10 pb-10"></img>
       </div>
       <div className="flex flex-col gap-4 w-full">
