/* eslint-disable no-constant-condition */
import React, { useEffect, useState } from 'react';
import { Outlet, useLocation, useNavigate, useParams } from 'react-router-dom';
import { classNames } from '../../common/helpers/tailwind.helper';
import { useErrorToast } from '../../common/hooks/useToast';
import { useCountiesQuery } from '../../services/nomenclature/Nomenclature.queries';
import { useOrganizationByProfileQuery } from '../../services/organization/Organization.queries';
import { ORGANIZATION_TABS } from './constants/Tabs.constants';
import { IPageTab } from '../../common/interfaces/tabs.interface';
<<<<<<< HEAD
import { ExclamationIcon } from '@heroicons/react/solid';
import { CheckIcon, XIcon } from '@heroicons/react/outline';
import { OrganizationStatus } from './enums/OrganizationStatus.enum';
import { useTranslation } from 'react-i18next';
=======
>>>>>>> 573d589e

const Organization = () => {
  const navigate = useNavigate();
  const location = useLocation();
  const [selectedTab, setSelectedTab] = useState(0);
  const { t } = useTranslation('organization');

  // TODO: Load nomenclature data on app init
  useCountiesQuery();

  // load organization data
  const { error } = useOrganizationByProfileQuery();

  useEffect(() => {
    const found: IPageTab | undefined = ORGANIZATION_TABS.find(
      (tab) => tab.href === location.pathname.split('/')[2],
    );
    if (found) {
      setSelectedTab(found.id);
    }
  }, []);

  useEffect(() => {
    if (error) useErrorToast(t('error'));
  }, [error]);

  const onTabClick = (tab: IPageTab) => {
    setSelectedTab(tab.id);
    navigate(tab.href);
  };

  return (
    <div>
      <p className="text-gray-800 font-titilliumBold text-3xl">{t('my_organization')}</p>
      <p className="text-gray-400 pt-6">{t('description')}</p>
      <div className="pb-6 flex">
        <nav
          className="flex pt-6 flex-col space-y-4 sm:space-y-0 sm:gap-x-4 sm:gap-y-4 flex-wrap lg:flex-row cursor-pointer select-none"
          aria-label="Tabs"
        >
          {ORGANIZATION_TABS.map((tab) => (
            <a
              key={tab.name}
              onClick={() => onTabClick(tab)}
              className={classNames(
                tab.href === location.pathname.split('/')[2]
                  ? 'bg-green-tab text-gray-800 font-titilliumBold'
                  : 'font-titilliumSemiBold',
                'text-gray-700 rounded-md text-xl px-8 py-2 hover:bg-green-tab lg:whitespace-nowrap',
              )}
            >
              {tab.name}
            </a>
          ))}
        </nav>
      </div>
      <Outlet />
    </div>
  );
};

export default Organization;<|MERGE_RESOLUTION|>--- conflicted
+++ resolved
@@ -7,13 +7,7 @@
 import { useOrganizationByProfileQuery } from '../../services/organization/Organization.queries';
 import { ORGANIZATION_TABS } from './constants/Tabs.constants';
 import { IPageTab } from '../../common/interfaces/tabs.interface';
-<<<<<<< HEAD
-import { ExclamationIcon } from '@heroicons/react/solid';
-import { CheckIcon, XIcon } from '@heroicons/react/outline';
-import { OrganizationStatus } from './enums/OrganizationStatus.enum';
 import { useTranslation } from 'react-i18next';
-=======
->>>>>>> 573d589e
 
 const Organization = () => {
   const navigate = useNavigate();
