--- conflicted
+++ resolved
@@ -213,15 +213,10 @@
   const onSaveReport = (data: Report) => {
     setIsActivitySummaryModalOpen(false);
     setSelectedReport(null);
-<<<<<<< HEAD
     if (data.report?.startsWith('www')) {
       data.report = 'http://' + data.report;
     }
-    reportSummaryMutation.mutate({
-      id: organization?.id as number,
-=======
     updateReport({
->>>>>>> f271f3eb
       organization: {
         report: {
           reportId: data.id,
@@ -275,38 +270,38 @@
 
   const uploadPartnersList = async (partnerId: number, file: File) => {
     try {
-    const rows = await readXlsxFile(file);
-    if (rows.length <= 2) {
-      useErrorToast('The file you uploaded contains no data!');
+      const rows = await readXlsxFile(file);
+      if (rows.length <= 2) {
+        useErrorToast('The file you uploaded contains no data!');
+        return;
+      }
+      const data = new FormData();
+      data.append('partners', file);
+      data.append('numberOfPartners', (rows.length - 2).toString());
+      uploadPartners({ partnerId, data });
+      setSelectedPartner(null);
+    } catch (error) {
+      useErrorToast('Invalid file format.');
       return;
     }
-    const data = new FormData();
-    data.append('partners', file);
-    data.append('numberOfPartners', (rows.length - 2).toString());
-    uploadPartners({ partnerId, data });
-    setSelectedPartner(null);
-  } catch (error) {
-    useErrorToast('Invalid file format.');
-    return;
-  }
   };
 
   const uploadInvestorsList = async (investorId: number, file: File) => {
     try {
-    const rows = await readXlsxFile(file);
-    if (rows.length <= 2) {
-      useErrorToast('The file you uploaded contains no data!');
+      const rows = await readXlsxFile(file);
+      if (rows.length <= 2) {
+        useErrorToast('The file you uploaded contains no data!');
+        return;
+      }
+      const data = new FormData();
+      data.append('investors', file);
+      data.append('numberOfInvestors', (rows.length - 2).toString());
+      uploadInvestors({ investorId, data });
+      setSelectedInvestor(null);
+    } catch (error) {
+      useErrorToast('Invalid file format.');
       return;
     }
-    const data = new FormData();
-    data.append('investors', file);
-    data.append('numberOfInvestors', (rows.length - 2).toString());
-    uploadInvestors({ investorId, data });
-    setSelectedInvestor(null);
-  } catch (error) {
-    useErrorToast('Invalid file format.');
-    return;
-  }
   };
 
   return (
