--- conflicted
+++ resolved
@@ -36,17 +36,6 @@
     reValidateMode: 'onChange',
   });
 
-<<<<<<< HEAD
-  // React Query
-  const { data: organization } = useQuery(['organization', id], () => getOrganization(id));
-  const { data: counties } = useQuery(['counties'], () => getCounties());
-  const { data: cities } = useQuery(['cities', county], () => county && getCities('', county.id), {
-    enabled: !!county,
-  });
-  const mutation = useMutation((update: any) => patchOrganization(id, update));
-
-=======
->>>>>>> a5398754
   useEffect(() => {
     if (organizationGeneral) {
       reset({ ...organizationGeneral });
