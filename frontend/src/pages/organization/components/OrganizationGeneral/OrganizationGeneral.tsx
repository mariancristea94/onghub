import React, { useEffect, useState } from 'react';
import { PencilIcon } from '@heroicons/react/solid';
import { classNames } from '../../../../common/helpers/tailwind.helper';
import { Controller, useForm } from 'react-hook-form';
import { OrganizationGeneralConfig } from './OrganizationGeneralConfig';
import InputField from '../../../../components/InputField/InputField';
import RadioGroup from '../../../../components/RadioGroup/RadioGroup';
import Select from '../../../../components/Select/Select';
import ContactForm from '../../../../components/Contact/Contact';
import Textarea from '../../../../components/Textarea/Textarea';
import {
  useOrganizationMutation,
  useUploadOrganizationFilesMutation,
} from '../../../../services/organization/Organization.queries';
import { useSelectedOrganization } from '../../../../store/selectors';
import { useNomenclature } from '../../../../store/selectors';
import { useCitiesQuery } from '../../../../services/nomenclature/Nomenclature.queries';
import SectionHeader from '../../../../components/section-header/SectionHeader';
import { emptyStringToNull, flatten, fileToURL } from '../../../../common/helpers/format.helper';
import { useErrorToast } from '../../../../common/hooks/useToast';

const OrganizationGeneral = () => {
  const [readonly, setReadonly] = useState(true);
  const [county, setCounty] = useState<any>();
  const [city, setCity] = useState<any>();
  const [file, setFile] = useState<File | null>(null);
  const { cities, counties } = useNomenclature();
  const { organizationGeneral, organization } = useSelectedOrganization();
  const { mutate, error } = useOrganizationMutation();
  const filesMutation = useUploadOrganizationFilesMutation();
  // queries
  useCitiesQuery(county?.id);

  // React Hook Form
  const {
    handleSubmit,
    control,
    formState: { errors },
    reset,
    setValue,
  } = useForm({
    mode: 'onChange',
    reValidateMode: 'onChange',
  });

  useEffect(() => {
    if (organizationGeneral) {
      const contact = flatten(organizationGeneral.contact, {}, 'contact');
      reset({ ...organizationGeneral, ...contact });
      setCounty(organizationGeneral.county);
      setCity(organizationGeneral.city);
    }
  }, [organizationGeneral]);

  useEffect(() => {
    if (county && !readonly) {
      setValue('city', null);
    }
  }, [cities]);

  useEffect(() => {
    if (error) {
      useErrorToast('Could not save organization');
    }

    if (filesMutation.error) {
      useErrorToast('Could not update logo');
    }
  }, [error, filesMutation.error]);

  const startEdit = () => {
    setReadonly(false);
  };

  const onChangeFile = (event: React.ChangeEvent<HTMLInputElement>) => {
    if (event.target.files && event.target.files.length > 0) {
      setFile(event.target.files[0]);
      event.target.value = '';
    } else {
      event.target.value = '';
    }
  };

  const handleSave = (data: any) => {
    setReadonly(true);
    const contact = {
      ...data.contact,
      fullName: data.contact_fullName,
      phone: data.contact_phone,
      email: data.contact_email,
    };

    const organizationGeneral = {
      ...data,
      contact,
      countyId: data.county.id,
      cityId: data.city.id,
    };

    delete organizationGeneral.county;
    delete organizationGeneral.city;

<<<<<<< HEAD
    if (file) {
      const data = new FormData();
      data.append('logo', file);
      filesMutation.mutate(
        { id: 1, data },
        {
          onSettled: (data: { logo: string }) => {
            mutate({
              id: 1,
              organization: {
                general: emptyStringToNull({ ...organizationGeneral, logo: data?.logo || null }),
              },
            });
          },
        },
      );
      setFile(null);
    } else {
      mutate({ id: 3, organization: { general: emptyStringToNull(organizationGeneral) } });
    }
=======
    mutate({
      id: organization?.id as number,
      organization: { general: emptyStringToNull(organizationGeneral) },
    });
>>>>>>> 6ac92e6b
  };

  return (
    <div className="w-full bg-white shadow rounded-lg">
      <div className="p-5 sm:p-10 flex justify-between">
        <span className="font-titilliumBold text-xl text-gray-800">Date generale</span>

        <button
          type="button"
          className={classNames(readonly ? 'edit-button' : 'save-button')}
          onClick={readonly ? startEdit : handleSubmit(handleSave)}
        >
          <PencilIcon className="-ml-1 mr-2 h-5 w-5" aria-hidden="true" />
          {readonly ? 'Editeaza' : 'Salveaza modificari'}
        </button>
      </div>

      <div className="w-full border-t border-gray-300" />
      <div className="p-5 sm:p-10 flex">
        <div className="flex flex-col gap-4 w-full">
          <SectionHeader
            title="Date generale"
            subTitle="This information will be displayed publicly so be careful what you share"
          />
          <form className="space-y-8 xl:w-1/3 divide-y divide-gray-200 divide-">
            <div className="flex flex-col gap-4">
              <Controller
                key={OrganizationGeneralConfig.name.key}
                name={OrganizationGeneralConfig.name.key}
                rules={OrganizationGeneralConfig.name.rules}
                control={control}
                render={({ field: { onChange, value } }) => {
                  return (
                    <InputField
                      config={{
                        ...OrganizationGeneralConfig.name.config,
                        name: OrganizationGeneralConfig.name.key,
                        error: errors[OrganizationGeneralConfig.name.key]?.message,
                        defaultValue: value,
                        onChange: onChange,
                      }}
                      readonly={readonly}
                    />
                  );
                }}
              />
              <Controller
                key={OrganizationGeneralConfig.alias.key}
                name={OrganizationGeneralConfig.alias.key}
                rules={OrganizationGeneralConfig.alias.rules}
                control={control}
                render={({ field: { onChange, value } }) => {
                  return (
                    <InputField
                      config={{
                        ...OrganizationGeneralConfig.alias.config,
                        name: OrganizationGeneralConfig.alias.key,
                        error: errors[OrganizationGeneralConfig.alias.key]?.message,
                        defaultValue: value,
                        onChange: onChange,
                      }}
                      readonly={readonly}
                    />
                  );
                }}
              />
              <RadioGroup
                control={control}
                readonly={readonly}
                errors={errors[OrganizationGeneralConfig.type.key]}
                config={OrganizationGeneralConfig.type}
              />
              <Controller
                key={OrganizationGeneralConfig.email.key}
                name={OrganizationGeneralConfig.email.key}
                rules={OrganizationGeneralConfig.email.rules}
                control={control}
                render={({ field: { onChange, value } }) => {
                  return (
                    <InputField
                      config={{
                        ...OrganizationGeneralConfig.email.config,
                        name: OrganizationGeneralConfig.email.key,
                        error: errors[OrganizationGeneralConfig.email.key]?.message,
                        defaultValue: value,
                        onChange: onChange,
                      }}
                      readonly={readonly}
                    />
                  );
                }}
              />
              <Controller
                key={OrganizationGeneralConfig.phone.key}
                name={OrganizationGeneralConfig.phone.key}
                rules={OrganizationGeneralConfig.phone.rules}
                control={control}
                render={({ field: { onChange, value } }) => {
                  return (
                    <InputField
                      config={{
                        ...OrganizationGeneralConfig.phone.config,
                        name: OrganizationGeneralConfig.phone.key,
                        error: errors[OrganizationGeneralConfig.phone.key]?.message,
                        defaultValue: value,
                        onChange: onChange,
                      }}
                      readonly={readonly}
                    />
                  );
                }}
              />
              <Controller
                key={OrganizationGeneralConfig.yearCreated.key}
                name={OrganizationGeneralConfig.yearCreated.key}
                rules={OrganizationGeneralConfig.yearCreated.rules}
                control={control}
                render={({ field: { onChange, value } }) => {
                  return (
                    <Select
                      config={{
                        ...OrganizationGeneralConfig.yearCreated.config,
                      }}
                      selected={value}
                      onChange={onChange}
                      readonly={readonly}
                    />
                  );
                }}
              />
              <Controller
                key={OrganizationGeneralConfig.cui.key}
                name={OrganizationGeneralConfig.cui.key}
                rules={OrganizationGeneralConfig.cui.rules}
                control={control}
                render={({ field: { onChange, value } }) => {
                  return (
                    <InputField
                      config={{
                        ...OrganizationGeneralConfig.cui.config,
                        name: OrganizationGeneralConfig.cui.key,
                        error: errors[OrganizationGeneralConfig.cui.key]?.message,
                        defaultValue: value,
                        onChange: onChange,
                      }}
                      readonly={readonly}
                    />
                  );
                }}
              />
              <Controller
                key={OrganizationGeneralConfig.rafNumber.key}
                name={OrganizationGeneralConfig.rafNumber.key}
                rules={OrganizationGeneralConfig.rafNumber.rules}
                control={control}
                render={({ field: { onChange, value } }) => {
                  return (
                    <InputField
                      config={{
                        ...OrganizationGeneralConfig.rafNumber.config,
                        name: OrganizationGeneralConfig.rafNumber.key,
                        error: errors[OrganizationGeneralConfig.rafNumber.key]?.message,
                        defaultValue: value,
                        onChange: onChange,
                      }}
                      readonly={readonly}
                    />
                  );
                }}
              />
              <div className="flex gap-4">
                <Controller
                  key={OrganizationGeneralConfig.county.key}
                  name={OrganizationGeneralConfig.county.key}
                  rules={OrganizationGeneralConfig.county.rules}
                  control={control}
                  render={({ field: { onChange, value } }) => {
                    return (
                      <Select
                        config={{
                          ...OrganizationGeneralConfig.county.config,
                          collection: counties,
                          displayedAttribute: 'name',
                        }}
                        error={errors[OrganizationGeneralConfig.county.key]?.message}
                        selected={value}
                        onChange={(e: any) => {
                          onChange(e);
                          setCounty(e);
                        }}
                        readonly={readonly}
                      />
                    );
                  }}
                />
                <Controller
                  key={OrganizationGeneralConfig.city.key}
                  name={OrganizationGeneralConfig.city.key}
                  rules={OrganizationGeneralConfig.city.rules}
                  control={control}
                  render={({ field: { onChange, value } }) => {
                    return (
                      <Select
                        config={{
                          ...OrganizationGeneralConfig.city.config,
                          collection: cities || [],
                          displayedAttribute: 'name',
                        }}
                        error={errors[OrganizationGeneralConfig.city.key]?.message}
                        selected={value}
                        onChange={onChange}
                        readonly={readonly}
                      />
                    );
                  }}
                />
              </div>
              <Controller
                key={OrganizationGeneralConfig.shortDescription.key}
                name={OrganizationGeneralConfig.shortDescription.key}
                rules={OrganizationGeneralConfig.shortDescription.rules}
                control={control}
                render={({ field: { onChange, value } }) => {
                  return (
                    <Textarea
                      config={{
                        ...OrganizationGeneralConfig.shortDescription.config,
                        name: OrganizationGeneralConfig.shortDescription.key,
                        error: errors[OrganizationGeneralConfig.shortDescription.key]?.message,
                        defaultValue: value,
                        onChange: onChange,
                      }}
                      readonly={readonly}
                    />
                  );
                }}
              />
              <Controller
                key={OrganizationGeneralConfig.description.key}
                name={OrganizationGeneralConfig.description.key}
                rules={OrganizationGeneralConfig.description.rules}
                control={control}
                render={({ field: { onChange, value } }) => {
                  return (
                    <Textarea
                      config={{
                        ...OrganizationGeneralConfig.description.config,
                        name: OrganizationGeneralConfig.description.key,
                        error: errors[OrganizationGeneralConfig.description.key]?.message,
                        defaultValue: value,
                        onChange: onChange,
                      }}
                      readonly={readonly}
                    />
                  );
                }}
              />

              {/*  Logo */}
              <div className="sm:col-span-6 gap-4 flex flex-col">
                <label htmlFor="photo" className="block text-normal font-normal text-gray-700">
                  Logo organizatie
                </label>

                <div className="mt-1 flex items-center">
                  <span className="h-20 w-20 rounded-full overflow-hidden bg-gray-100">
                    {!file && !organizationGeneral?.logo ? (
                      <svg
                        className="h-full w-full text-gray-300"
                        fill="currentColor"
                        viewBox="0 0 24 24"
                      >
                        <path d="M24 20.993V24H0v-2.996A14.977 14.977 0 0112.004 15c4.904 0 9.26 2.354 11.996 5.993zM16.002 8.999a4 4 0 11-8 0 4 4 0 018 0z" />
                      </svg>
                    ) : (
                      <img
                        src={fileToURL(file) || organizationGeneral?.logo}
                        className="h-20 w-80"
                      />
                    )}
                  </span>
                  {!readonly && (
                    <>
                      <label
                        htmlFor="uploadPhoto"
                        className="cursor-pointer ml-5 bg-white py-2 px-3 border border-gray-300 rounded-md shadow-sm text-sm leading-4 font-medium text-gray-700 hover:bg-gray-50 focus:outline-none focus:ring-2 focus:ring-offset-2 focus:ring-indigo-500"
                      >
                        Incarca logo
                      </label>
                      <input
                        className="h-0 w-0"
                        name="uploadPhoto"
                        id="uploadPhoto"
                        type="file"
                        onChange={onChangeFile}
                      />
                    </>
                  )}
                </div>
                <p className="mt-1 text-sm text-gray-500 font-normal" id="email-description">
                  Lorem ipsum. Încarcă logo-ul organizației tale, la o calitate cât mai bună.
                </p>
              </div>
              {/* End Logo */}
            </div>
            <div className="pt-8">
              <span className="text-xl font-bold text-gray-900">
                Persoana de contact in relatia cu ONGHub
              </span>
              <p className="mt-1 mb-4 text-sm text-gray-500 font-normal" id="email-description">
                Lorem ipsum. Încarcă logo-ul organizației tale, la o calitate cât mai bună.
              </p>
              <ContactForm
                control={control}
                errors={errors}
                readonly={readonly}
                configs={[
                  OrganizationGeneralConfig.contact_name,
                  OrganizationGeneralConfig.contact_email,
                  OrganizationGeneralConfig.contact_phone,
                ]}
              />
            </div>
            <div className="pt-8">
              <span className="text-xl font-bold text-gray-900">Comunicare si social media</span>
              <p className="mt-1 mb-4 text-sm text-gray-500 font-normal" id="email-description">
                This information will be displayed publicly so be careful what you share.
              </p>
              <div className="flex flex-col gap-4">
                <Controller
                  key={OrganizationGeneralConfig.website.key}
                  name={OrganizationGeneralConfig.website.key}
                  rules={OrganizationGeneralConfig.website.rules}
                  control={control}
                  render={({ field: { onChange, value } }) => {
                    return (
                      <InputField
                        config={{
                          ...OrganizationGeneralConfig.website.config,
                          name: OrganizationGeneralConfig.website.key,
                          error: errors[OrganizationGeneralConfig.website.key]?.message,
                          defaultValue: value,
                          onChange: onChange,
                        }}
                        readonly={readonly}
                      />
                    );
                  }}
                />
                <Controller
                  key={OrganizationGeneralConfig.facebook.key}
                  name={OrganizationGeneralConfig.facebook.key}
                  rules={OrganizationGeneralConfig.facebook.rules}
                  control={control}
                  render={({ field: { onChange, value } }) => {
                    return (
                      <InputField
                        config={{
                          ...OrganizationGeneralConfig.facebook.config,
                          name: OrganizationGeneralConfig.facebook.key,
                          error: errors[OrganizationGeneralConfig.facebook.key]?.message,
                          defaultValue: value,
                          onChange: onChange,
                        }}
                        readonly={readonly}
                      />
                    );
                  }}
                />
                <Controller
                  key={OrganizationGeneralConfig.instagram.key}
                  name={OrganizationGeneralConfig.instagram.key}
                  rules={OrganizationGeneralConfig.instagram.rules}
                  control={control}
                  render={({ field: { onChange, value } }) => {
                    return (
                      <InputField
                        config={{
                          ...OrganizationGeneralConfig.instagram.config,
                          name: OrganizationGeneralConfig.instagram.key,
                          error: errors[OrganizationGeneralConfig.instagram.key]?.message,
                          defaultValue: value,
                          onChange: onChange,
                        }}
                        readonly={readonly}
                      />
                    );
                  }}
                />
                <Controller
                  key={OrganizationGeneralConfig.twitter.key}
                  name={OrganizationGeneralConfig.twitter.key}
                  rules={OrganizationGeneralConfig.twitter.rules}
                  control={control}
                  render={({ field: { onChange, value } }) => {
                    return (
                      <InputField
                        config={{
                          ...OrganizationGeneralConfig.twitter.config,
                          name: OrganizationGeneralConfig.twitter.key,
                          error: errors[OrganizationGeneralConfig.twitter.key]?.message,
                          defaultValue: value,
                          onChange: onChange,
                        }}
                        readonly={readonly}
                      />
                    );
                  }}
                />
                <Controller
                  key={OrganizationGeneralConfig.linkedin.key}
                  name={OrganizationGeneralConfig.linkedin.key}
                  rules={OrganizationGeneralConfig.linkedin.rules}
                  control={control}
                  render={({ field: { onChange, value } }) => {
                    return (
                      <InputField
                        config={{
                          ...OrganizationGeneralConfig.linkedin.config,
                          name: OrganizationGeneralConfig.linkedin.key,
                          error: errors[OrganizationGeneralConfig.linkedin.key]?.message,
                          defaultValue: value,
                          onChange: onChange,
                        }}
                        readonly={readonly}
                      />
                    );
                  }}
                />
                <Controller
                  key={OrganizationGeneralConfig.tiktok.key}
                  name={OrganizationGeneralConfig.tiktok.key}
                  rules={OrganizationGeneralConfig.tiktok.rules}
                  control={control}
                  render={({ field: { onChange, value } }) => {
                    return (
                      <InputField
                        config={{
                          ...OrganizationGeneralConfig.tiktok.config,
                          name: OrganizationGeneralConfig.tiktok.key,
                          error: errors[OrganizationGeneralConfig.tiktok.key]?.message,
                          defaultValue: value,
                          onChange: onChange,
                        }}
                        readonly={readonly}
                      />
                    );
                  }}
                />
              </div>
            </div>
            <div className="pt-8">
              <span className="text-xl font-bold text-gray-900">Fundraising</span>
              <p className="mt-1 mb-4 text-sm text-gray-500 font-normal" id="email-description">
                This information will be displayed publicly so be careful what you share.
              </p>
              <div className="flex flex-col gap-4">
                <Controller
                  key={OrganizationGeneralConfig.donationWebsite.key}
                  name={OrganizationGeneralConfig.donationWebsite.key}
                  rules={OrganizationGeneralConfig.donationWebsite.rules}
                  control={control}
                  render={({ field: { onChange, value } }) => {
                    return (
                      <InputField
                        config={{
                          ...OrganizationGeneralConfig.donationWebsite.config,
                          name: OrganizationGeneralConfig.donationWebsite.key,
                          error: errors[OrganizationGeneralConfig.donationWebsite.key]?.message,
                          defaultValue: value,
                          onChange: onChange,
                        }}
                        readonly={readonly}
                      />
                    );
                  }}
                />
                <Controller
                  key={OrganizationGeneralConfig.redirectLink.key}
                  name={OrganizationGeneralConfig.redirectLink.key}
                  rules={OrganizationGeneralConfig.redirectLink.rules}
                  control={control}
                  render={({ field: { onChange, value } }) => {
                    return (
                      <InputField
                        config={{
                          ...OrganizationGeneralConfig.redirectLink.config,
                          name: OrganizationGeneralConfig.redirectLink.key,
                          error: errors[OrganizationGeneralConfig.redirectLink.key]?.message,
                          defaultValue: value,
                          onChange: onChange,
                        }}
                        readonly={readonly}
                      />
                    );
                  }}
                />
                <div className="flex gap-4">
                  <Controller
                    key={OrganizationGeneralConfig.donationSMS.key}
                    name={OrganizationGeneralConfig.donationSMS.key}
                    rules={OrganizationGeneralConfig.donationSMS.rules}
                    control={control}
                    render={({ field: { onChange, value } }) => {
                      return (
                        <InputField
                          config={{
                            ...OrganizationGeneralConfig.donationSMS.config,
                            name: OrganizationGeneralConfig.donationSMS.key,
                            error: errors[OrganizationGeneralConfig.donationSMS.key]?.message,
                            defaultValue: value,
                            onChange: onChange,
                          }}
                          readonly={readonly}
                        />
                      );
                    }}
                  />
                  <Controller
                    key={OrganizationGeneralConfig.donationKeyword.key}
                    name={OrganizationGeneralConfig.donationKeyword.key}
                    rules={OrganizationGeneralConfig.donationKeyword.rules}
                    control={control}
                    render={({ field: { onChange, value } }) => {
                      return (
                        <InputField
                          config={{
                            ...OrganizationGeneralConfig.donationKeyword.config,
                            name: OrganizationGeneralConfig.donationKeyword.key,
                            error: errors[OrganizationGeneralConfig.donationKeyword.key]?.message,
                            defaultValue: value,
                            onChange: onChange,
                          }}
                          readonly={readonly}
                        />
                      );
                    }}
                  />
                </div>
              </div>
            </div>
          </form>
        </div>
      </div>
    </div>
  );
};

export default OrganizationGeneral;<|MERGE_RESOLUTION|>--- conflicted
+++ resolved
@@ -100,16 +100,15 @@
     delete organizationGeneral.county;
     delete organizationGeneral.city;
 
-<<<<<<< HEAD
     if (file) {
       const data = new FormData();
       data.append('logo', file);
       filesMutation.mutate(
-        { id: 1, data },
+        { id: organization?.id as number, data },
         {
           onSettled: (data: { logo: string }) => {
             mutate({
-              id: 1,
+              id: organization?.id as number,
               organization: {
                 general: emptyStringToNull({ ...organizationGeneral, logo: data?.logo || null }),
               },
@@ -119,14 +118,11 @@
       );
       setFile(null);
     } else {
-      mutate({ id: 3, organization: { general: emptyStringToNull(organizationGeneral) } });
+      mutate({
+        id: organization?.id as number,
+        organization: { general: emptyStringToNull(organizationGeneral) },
+      });
     }
-=======
-    mutate({
-      id: organization?.id as number,
-      organization: { general: emptyStringToNull(organizationGeneral) },
-    });
->>>>>>> 6ac92e6b
   };
 
   return (
