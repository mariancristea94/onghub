import { PencilIcon } from '@heroicons/react/solid';
import React, { useEffect, useState } from 'react';
import { classNames } from '../../../../common/helpers/tailwind.helper';
import ChipSelection from '../../../../components/chip-selection/ChipSelection';
import { OrganizationActivityConfig, OrganizationAreaEnum } from './OrganizationActivityConfig';
import { Controller, useForm } from 'react-hook-form';
import RadioGroup from '../../../../components/RadioGroup/RadioGroup';
import ServerSelect from '../../../../components/server-select/ServerSelect';
import { getCities } from '../../../../services/nomenclature/Nomenclatures.service';
import { useNomenclature, useSelectedOrganization } from '../../../../store/selectors';
import {
  useCoalitionsQuery,
  useDomainsQuery,
  useFederationsQuery,
  useRegionsQuery,
} from '../../../../services/nomenclature/Nomenclature.queries';
import InputField from '../../../../components/InputField/InputField';
import { useOrganizationMutation } from '../../../../services/organization/Organization.queries';
import MultiSelect from '../../../../components/multi-select/MultiSelect';
import {
  emptyArrayToNull,
  mapCitiesToSelect,
  mapGroupsToSelect,
  mapNameToSelect,
  mapSelectToValue,
  mapToId,
  str2bool,
} from '../../../../common/helpers/format.helper';
import { useErrorToast } from '../../../../common/hooks/useToast';

const OrganizationActivity = () => {
  const { organizationActivity, organization } = useSelectedOrganization();
  const { domains, regions, federations, coalitions } = useNomenclature();
  const { mutate, error } = useOrganizationMutation();

  const [readonly, setReadonly] = useState(true);
  const {
    handleSubmit,
    control,
    formState: { errors },
    reset,
    watch,
  } = useForm({
    mode: 'onChange',
    reValidateMode: 'onChange',
  });

  //queries
  useDomainsQuery();
  useRegionsQuery();
  useFederationsQuery();
  useCoalitionsQuery();

  // watchers
  const area = watch('area');
  const isPartOfFederation = watch('isPartOfFederation');
  const isPartOfCoalition = watch('isPartOfCoalition');
  const isPartOfInternationalOrganization = watch('isPartOfInternationalOrganization');
  const hasBranches = watch('hasBranches');

  // submit
  const handleSave = (data: any) => {
    setReadonly(true);
    // data mappings for backend payload
    const activity = {
      ...data,
      isPartOfFederation: str2bool(data.isPartOfFederation),
      isPartOfCoalition: str2bool(data.isPartOfCoalition),
      isPartOfInternationalOrganization: str2bool(data.isPartOfInternationalOrganization),
      isSocialServiceViable: str2bool(data.isSocialServiceViable),
      offersGrants: str2bool(data.offersGrants),
      isPublicIntrestOrganization: str2bool(data.isPublicIntrestOrganization),

      branches: data.branches ? [...data.branches.map(mapSelectToValue)] : [],
      cities: data.cities ? [...data.cities.map(mapSelectToValue)] : [],
      regions: data.regions ? [...data.regions.map(mapSelectToValue)] : [],
      coalitions: data.coalitions ? [...data.coalitions.map(mapSelectToValue)] : [],
      federations: data.federations ? [...data.federations.map(mapSelectToValue)] : [],
    };

<<<<<<< HEAD
    mutate({ id: 3, organization: { activity: emptyArrayToNull(activity) } });
=======
    mutate({ id: organization?.id as number, organization: { activity } });
>>>>>>> 6ac92e6b
  };

  // load initial values
  useEffect(() => {
    if (organizationActivity) {
      const domains = organizationActivity.domains?.map(mapToId);
      const cities = organizationActivity.cities?.length
        ? [...organizationActivity.cities.map(mapCitiesToSelect)]
        : [];
      const branches = organizationActivity.branches?.length
        ? [...organizationActivity.branches.map(mapCitiesToSelect)]
        : [];
      const regions = organizationActivity.regions?.length
        ? [...organizationActivity.regions.map(mapNameToSelect)]
        : [];
      const federations = organizationActivity.federations?.length
        ? [...organizationActivity.federations.map(mapGroupsToSelect)]
        : [];
      const coalitions = organizationActivity.coalitions?.length
        ? [...organizationActivity.coalitions.map(mapGroupsToSelect)]
        : [];
      reset({
        ...organizationActivity,
        domains,
        cities,
        branches,
        regions,
        federations,
        coalitions,
      });
    }
  }, [organizationActivity]);

  useEffect(() => {
    if (error) {
      useErrorToast('Could not save organization');
    }
  }, [error]);

  // edit mode
  const startEdit = () => {
    setReadonly(false);
  };

  const loadOptionsCitiesSerch = async (searchWord: string) => {
    return getCities(searchWord).then((res: any[]) => res.map(mapCitiesToSelect));
  };

  return (
    <div className="w-full bg-white shadow rounded-lg">
      <div className="p-5 sm:p-10 flex justify-between">
        <span className="font-titilliumBold text-xl text-gray-800">Date generale</span>

        <button
          type="button"
          className={classNames(readonly ? 'edit-button' : 'save-button')}
          onClick={readonly ? startEdit : handleSubmit(handleSave)}
        >
          <PencilIcon className="-ml-1 mr-2 h-5 w-5" aria-hidden="true" />
          {readonly ? 'Editeaza' : 'Salveaza modificari'}
        </button>
      </div>

      <div className="w-full border-t border-gray-300" />
      <div className="p-5 sm:p-10 flex flex-col gap-4 divide-y divide-gray-200">
        <div className="flex flex-col gap-4 ">
          <div>
            <span className="text-xl font-bold text-gray-900">Domenii si acoperire geografica</span>
            <p className="mt-1 mb-4 text-sm text-gray-500 font-normal" id="email-description">
              This information will be displayed publicly so be careful what you share.
            </p>
          </div>
          <Controller
            key={OrganizationActivityConfig.domains.key}
            name={OrganizationActivityConfig.domains.key}
            rules={OrganizationActivityConfig.domains.rules}
            control={control}
            render={({ field: { onChange, value } }) => {
              return (
                <ChipSelection
                  {...OrganizationActivityConfig.domains.config}
                  values={[...domains]}
                  defaultItems={value}
                  error={errors[OrganizationActivityConfig.domains.key]?.message?.toString()}
                  onItemsChange={onChange}
                  readonly={readonly}
                ></ChipSelection>
              );
            }}
          />
          <RadioGroup
            control={control}
            readonly={readonly}
            errors={errors[OrganizationActivityConfig.area.key]}
            config={OrganizationActivityConfig.area}
          />
          {area == OrganizationAreaEnum.LOCAL && (
            <Controller
              key={OrganizationActivityConfig.cities.key}
              name={OrganizationActivityConfig.cities.key}
              rules={OrganizationActivityConfig.cities.rules}
              control={control}
              render={({ field: { onChange, value } }) => {
                return (
                  <ServerSelect
                    value={value}
                    label={OrganizationActivityConfig.cities.label}
                    isMulti={true}
                    isClearable={false}
                    placeholder={''}
                    helperText={OrganizationActivityConfig.cities.helperText}
                    error={errors[OrganizationActivityConfig.cities.key]?.message?.toString()}
                    onChange={onChange}
                    loadOptions={loadOptionsCitiesSerch}
                    readonly={readonly}
                  />
                );
              }}
            />
          )}
          {area == OrganizationAreaEnum.REGIONAL && (
            <Controller
              key={OrganizationActivityConfig.regions.key}
              name={OrganizationActivityConfig.regions.key}
              rules={OrganizationActivityConfig.regions.rules}
              control={control}
              render={({ field: { onChange, value } }) => {
                return (
                  <MultiSelect
                    value={value}
                    label={OrganizationActivityConfig.regions.config.label}
                    isClearable={false}
                    helperText={OrganizationActivityConfig.regions.config.helperText}
                    error={errors[OrganizationActivityConfig.regions.key]?.message?.toString()}
                    onChange={onChange}
                    options={[...regions.map(mapNameToSelect)]}
                    readonly={readonly}
                  />
                );
              }}
            />
          )}
        </div>
        <div className="flex flex-col gap-4 pt-4">
          <div>
            <span className="text-xl font-bold text-gray-900">Federatii si coalitii</span>
            <p className="mt-1 mb-4 text-sm text-gray-500 font-normal" id="email-description">
              This information will be displayed publicly so be careful what you share.
            </p>
          </div>
          <RadioGroup
            control={control}
            readonly={readonly}
            errors={errors[OrganizationActivityConfig.isPartOfFederation.key]}
            config={OrganizationActivityConfig.isPartOfFederation}
          />
          {(isPartOfFederation === 'true' || isPartOfFederation === true) && (
            <Controller
              key={OrganizationActivityConfig.federations.key}
              name={OrganizationActivityConfig.federations.key}
              rules={OrganizationActivityConfig.federations.rules}
              control={control}
              render={({ field: { onChange, value } }) => {
                return (
                  <MultiSelect
                    value={value}
                    label={OrganizationActivityConfig.federations.config.label}
                    isClearable={false}
                    helperText={OrganizationActivityConfig.federations.config.helperText}
                    error={errors[OrganizationActivityConfig.federations.key]?.message?.toString()}
                    onChange={onChange}
                    options={[...federations.map(mapGroupsToSelect)]}
                    readonly={readonly}
                  />
                );
              }}
            />
          )}
          <RadioGroup
            control={control}
            readonly={readonly}
            errors={errors[OrganizationActivityConfig.isPartOfCoalition.key]}
            config={OrganizationActivityConfig.isPartOfCoalition}
          />
          {(isPartOfCoalition == 'true' || isPartOfCoalition === true) && (
            <Controller
              key={OrganizationActivityConfig.coalitions.key}
              name={OrganizationActivityConfig.coalitions.key}
              rules={OrganizationActivityConfig.coalitions.rules}
              control={control}
              render={({ field: { onChange, value } }) => {
                return (
                  <MultiSelect
                    value={value}
                    label={OrganizationActivityConfig.coalitions.config.label}
                    isClearable={false}
                    helperText={OrganizationActivityConfig.coalitions.config.helperText}
                    error={errors[OrganizationActivityConfig.coalitions.key]?.message?.toString()}
                    onChange={onChange}
                    options={[...coalitions.map(mapGroupsToSelect)]}
                    readonly={readonly}
                  />
                );
              }}
            />
          )}

          <RadioGroup
            control={control}
            readonly={readonly}
            errors={errors[OrganizationActivityConfig.isPartOfInternationalOrganization.key]}
            config={OrganizationActivityConfig.isPartOfInternationalOrganization}
          />

          {(isPartOfInternationalOrganization == 'true' ||
            isPartOfInternationalOrganization === true) && (
            <Controller
              key={OrganizationActivityConfig.internationalOrganizationName.key}
              name={OrganizationActivityConfig.internationalOrganizationName.key}
              rules={OrganizationActivityConfig.internationalOrganizationName.rules}
              control={control}
              render={({ field: { onChange, value } }) => {
                return (
                  <InputField
                    config={{
                      ...OrganizationActivityConfig.internationalOrganizationName.config,
                      name: OrganizationActivityConfig.internationalOrganizationName.key,
                      error:
                        errors[OrganizationActivityConfig.internationalOrganizationName.key]
                          ?.message,
                      defaultValue: value,
                      onChange: onChange,
                    }}
                    readonly={readonly}
                  />
                );
              }}
            />
          )}
        </div>
        <div className="flex flex-col gap-4 pt-4">
          <div>
            <span className="text-xl font-bold text-gray-900">Filiale si sucursale</span>
            <p className="mt-1 mb-4 text-sm text-gray-500 font-normal" id="email-description">
              This information will be displayed publicly so be careful what you share.
            </p>
          </div>
          <RadioGroup
            control={control}
            readonly={readonly}
            errors={errors[OrganizationActivityConfig.hasBranches.key]}
            config={OrganizationActivityConfig.hasBranches}
          />
          {(hasBranches === 'true' || hasBranches === true) && (
            <Controller
              key={OrganizationActivityConfig.branches.key}
              name={OrganizationActivityConfig.branches.key}
              rules={OrganizationActivityConfig.branches.rules}
              control={control}
              render={({ field: { onChange, value } }) => {
                return (
                  <ServerSelect
                    value={value}
                    label={OrganizationActivityConfig.branches.label}
                    isMulti={true}
                    isClearable={false}
                    placeholder={''}
                    helperText={OrganizationActivityConfig.branches.helperText}
                    error={errors[OrganizationActivityConfig.branches.key]?.message?.toString()}
                    onChange={onChange}
                    loadOptions={loadOptionsCitiesSerch}
                    readonly={readonly}
                  />
                );
              }}
            />
          )}
        </div>
        <div className="flex flex-col gap-4 pt-4">
          <div>
            <span className="text-xl font-bold text-gray-900">Alte informatii</span>
            <p className="mt-1 mb-4 text-sm text-gray-500 font-normal" id="email-description">
              This information will be displayed publicly so be careful what you share.
            </p>
          </div>
          <RadioGroup
            control={control}
            readonly={readonly}
            errors={errors[OrganizationActivityConfig.isSocialServiceViable.key]}
            config={OrganizationActivityConfig.isSocialServiceViable}
          />
          <RadioGroup
            control={control}
            readonly={readonly}
            errors={errors[OrganizationActivityConfig.offersGrants.key]}
            config={OrganizationActivityConfig.offersGrants}
          />
          <RadioGroup
            control={control}
            readonly={readonly}
            errors={errors[OrganizationActivityConfig.isPublicIntrestOrganization.key]}
            config={OrganizationActivityConfig.isPublicIntrestOrganization}
          />
        </div>
      </div>
    </div>
  );
};

export default OrganizationActivity;<|MERGE_RESOLUTION|>--- conflicted
+++ resolved
@@ -78,11 +78,10 @@
       federations: data.federations ? [...data.federations.map(mapSelectToValue)] : [],
     };
 
-<<<<<<< HEAD
-    mutate({ id: 3, organization: { activity: emptyArrayToNull(activity) } });
-=======
-    mutate({ id: organization?.id as number, organization: { activity } });
->>>>>>> 6ac92e6b
+    mutate({
+      id: organization?.id as number,
+      organization: { activity: emptyArrayToNull(activity) },
+    });
   };
 
   // load initial values
