--- conflicted
+++ resolved
@@ -132,12 +132,7 @@
           />
         </span>
       </div>
-<<<<<<< HEAD
-      <Outlet context={[false, isLoading, updateOrganization]} />
-=======
-      {/* context for disabling certain fields in organization general */}
-      <Outlet context={true} />
->>>>>>> b77a0631
+      <Outlet context={[true, isLoading, updateOrganization]} />
       {isOrganizationDeleteModalOpen && (
         <ConfirmationModal
           title={t('restrict.title')}
