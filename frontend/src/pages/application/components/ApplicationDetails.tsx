import React, { useEffect, useState } from 'react';
import { GlobeAltIcon, PlusIcon, XIcon } from '@heroicons/react/outline';
import logo from '../../../assets/images/logo.svg';
<<<<<<< HEAD
import { useSelectedApplication } from '../../../store/selectors';
import { useTranslation } from 'react-i18next';
=======
import { useAuthContext } from '../../../contexts/AuthContext';
import { UserRole } from '../../users/enums/UserRole.enum';
import { ApplicationTypeEnum } from '../../apps-store/constants/ApplicationType.enum';
import { CheckCircleIcon, ClockIcon, ExclamationCircleIcon } from '@heroicons/react/solid';
import ConfirmationModal from '../../../components/confim-removal-modal/ConfirmationModal';
import {
  useAbandonApplicationRequestMutation,
  useCreateApplicationRequestMutation,
} from '../../../services/request/Request.queries';
import { useErrorToast, useSuccessToast } from '../../../common/hooks/useToast';
import { OngApplicationStatus } from '../../requests/interfaces/OngApplication.interface';
import { useOutletContext } from 'react-router-dom';
import { openInNewTab } from '../../../common/helpers/format.helper';
>>>>>>> ca3fda67

const ApplicationDetails = () => {
  const [isConfirmationModalOpen, setConfirmationModalOpen] = useState(false);
  const [application, refecthApplication] = useOutletContext<any>();
  const { role } = useAuthContext();

  // Mutation
  const { mutateAsync: mutateCreateApplicationRequest, error: createApplicationRequestError } =
    useCreateApplicationRequestMutation();

  const { mutateAsync: mutateAbandonApplicationRequest, error: abandonApplicationRequestError } =
    useAbandonApplicationRequestMutation();

  useEffect(() => {
    if (createApplicationRequestError || abandonApplicationRequestError) {
      useErrorToast('Solicitarea nu a putut fi trimisa');
    }
  }, [createApplicationRequestError, abandonApplicationRequestError]);

  // Actions
  const requestApplication = async () => {
    if (application) {
      await mutateCreateApplicationRequest({ applicationId: application?.id });
      useSuccessToast('Solicitare trimisa cu success');
      refecthApplication();
    }
  };

  const abandonRequest = async () => {
    if (application) {
      await mutateAbandonApplicationRequest(application?.id);
      useSuccessToast('Solicitare trimisa cu succes');
      refecthApplication();
    }
  };

  const onOpen = (e: any) => {
    e.preventDefault();
    if (application.type === ApplicationTypeEnum.INDEPENDENT && application.website) {
      openInNewTab(application.website);
    } else if (application.loginlink) {
      openInNewTab(application.loginlink);
    }
  };

  const { t } = useTranslation('app');

  return (
    <div className="flex gap-4 mr-1 mb-1 relative">
      <div className="flex flex-col rounded-lg bg-white shadow w-96 p-8 divide-y divide-gray-200 h-full">
        <div className="flex flex-col gap-4 min-h-full">
          <img src={application?.logo || logo} className="h-full w-full pt-10 pb-10" />
          <p className="font-titilliumBold text-black text-xl tracking-wide">{application?.name}</p>
          <div className="flex gap-2 pb-2 items-center">
            <GlobeAltIcon className="h-4 w-4" />
            <p
              className="hover:text-blue-800 hover:cursor-pointer"
              onClick={() => {
                openInNewTab(application.website);
              }}
            >
              {t('details.website')}
            </p>
          </div>
        </div>
        <div className="flex flex-col gap-4 pt-4 pb-4">
          <p>{t('details.how_to')}</p>
          {application?.steps.map((step: any, index: number) => (
            <div className="flex gap-4 items-center" key={index}>
              <div className="rounded-full border-2 m-0 p-4 flex justify-center items-center w-4 h-4">
                {index + 1}
              </div>
              {step}
            </div>
          ))}
        </div>
<<<<<<< HEAD
        <div className="flex pt-4 gap-4 items-center justify-center">
          <button className="save-button pl-8 pr-8 flex gap-4">
            <PlusIcon className="h-5 w-5" />
            {t('details.request')}
          </button>
        </div>
=======

        {role === UserRole.ADMIN && (
          <div>
            {/* The application is not added */}
            {!application?.status && application?.type !== ApplicationTypeEnum.INDEPENDENT && (
              <div className="flex pt-4 gap-4 items-center justify-center">
                <button className="save-button pl-8 pr-8 flex gap-4" onClick={requestApplication}>
                  <PlusIcon className="h-5 w-5" />
                  {application.type === ApplicationTypeEnum.SIMPLE
                    ? 'Adauga aplicatie'
                    : 'Solicita aplicatia'}
                </button>
              </div>
            )}
            {/* The application was restricted */}
            {application?.status === OngApplicationStatus.RESTRICTED && (
              <div className="flex pt-4 gap-4 items-center justify-center">
                <p className="">Accesul la aplicatie a fost restrictionat.</p>
              </div>
            )}
            {/* The application is independent and active */}
            {application?.type === ApplicationTypeEnum.INDEPENDENT && (
              <div className="flex pt-4 gap-4 items-center justify-center">
                <p className="text-gray-700 font-titilliumBold">
                  Aplicația este adaugata automat la crearea contului ONG Hub si nu poate fi
                  dezactivata.
                </p>
              </div>
            )}
            {/* The application is not independent and active */}
            {application?.type !== ApplicationTypeEnum.INDEPENDENT &&
              application?.status === OngApplicationStatus.ACTIVE && (
                <div className="flex pt-4 gap-4 items-center justify-center">
                  <button
                    className="edit-button pl-8 pr-8 flex gap-4"
                    onClick={() => setConfirmationModalOpen(true)}
                  >
                    <XIcon className="h-5 w-5" />
                    Elimina aplicatie
                  </button>
                </div>
              )}
            {/* The application is not independent and pending */}
            {application?.type !== ApplicationTypeEnum.INDEPENDENT &&
              application?.status === OngApplicationStatus.PENDING && (
                <div className="flex flex-col pt-4 gap-4 items-center justify-center">
                  <button className="save-button pl-8 pr-8 flex gap-4" disabled>
                    <PlusIcon className="h-5 w-5" />
                    Solicita aplicatia
                  </button>
                  <p>Te vom contacta in 24-48 de ore.</p>
                </div>
              )}
          </div>
        )}
>>>>>>> ca3fda67
      </div>
      <div className="flex flex-col gap-4 w-full h-full">
        {role === UserRole.ADMIN && (
          <React.Fragment>
            {(application?.status === OngApplicationStatus.ACTIVE ||
              application?.type === ApplicationTypeEnum.INDEPENDENT) && (
              <div className="w-full h-full bg-white shadow rounded-lg">
                <div className="py-5 px-10 flex gap-2 items-center">
                  <CheckCircleIcon className="text-green w-6 w-6" />
                  <span className="font-titilliumBold text-xl text-gray-800">
                    Aplicația este activă pentru organizația ta.
                  </span>
                </div>
                <div className="w-full border-t border-gray-300" />
                <div className="p-8 flex flex-col gap-4">
                  <p className="break-all">
                    Lorem ipsum. Ce inseamna faptul ca aplicatia este activa. Conform cu nevoile
                    ONG-ului tau. Un membru al echipei Code for Romania te va contacta pentru
                    detalii suplimentare in cel mai scurt timp, pe emailul persoanei de contact
                    mentionat in profilul tau de organizatie. Iti multumim!
                  </p>
                  <div>
                    <button className="save-button pl-8 pr-8 flex gap-4" onClick={onOpen}>
                      Deschide aplicatia
                    </button>
                  </div>
                </div>
              </div>
            )}
            {application?.status === OngApplicationStatus.PENDING && (
              <div className="w-full h-full bg-white shadow rounded-lg">
                <div className="py-5 px-10 flex gap-2 items-center">
                  <ClockIcon className="w-6 h-6  text-yellow-600" />
                  <span className="font-titilliumBold text-xl text-gray-800 ">
                    Solicitarea ta așteaptă aprobare.
                  </span>
                </div>
                <div className="w-full border-t border-gray-300" />
                <div className="p-8 flex flex-col gap-4">
                  <p className="break-all">
                    Aplicatia aceasta trebuie instalata si configurata conform cu nevoile ONG-ului
                    tau. Un membru al echipei Code for Romania te va contacta pentru detalii
                    suplimentare in cel mai scurt timp, pe emailul persoanei de contact mentionat in
                    profilul tau de organizatie. Iti multumim!
                  </p>
                  <div>
                    <button className="edit-button pl-8 pr-8 flex gap-4" onClick={abandonRequest}>
                      <XIcon className="h-5 w-5" />
                      Anuleaza solicitare
                    </button>
                  </div>
                </div>
              </div>
            )}
            {application?.status === OngApplicationStatus.RESTRICTED && (
              <div className="w-full h-full bg-white shadow rounded-lg">
                <div className="py-5 px-10 flex gap-2 items-center">
                  <ExclamationCircleIcon className="w-6 h-6  text-red-500" />
                  <span className="font-titilliumBold text-xl text-gray-800 ">
                    Accesul la aplicatie a fost restrictionat
                  </span>
                </div>
                <div className="w-full border-t border-gray-300" />
                <div className="p-8 flex flex-col gap-4">
                  <p className="break-all">Contacteaza-ne pentru restituirea accesului!</p>
                </div>
              </div>
            )}
          </React.Fragment>
        )}
        <div className="w-full h-full bg-white shadow rounded-lg">
          <div className="py-5 px-10 flex justify-between">
            <span className="font-titilliumBold text-xl text-gray-800">
              {t('details.description')}
            </span>
          </div>
          <div className="w-full border-t border-gray-300" />
          <div className=" p-8 ">
            <p className="break-all">{application?.description}</p>
          </div>
        </div>
        <div className="w-full h-full bg-white shadow rounded-lg">
          <div className="py-5 px-10 flex justify-between">
            <span className="font-titilliumBold text-xl text-gray-800">{t('details.video')}</span>
          </div>
          <div className="w-full border-t border-gray-300" />
          <div className="p-8">
            <iframe
              className="h-96 w-full"
              src={application?.videolink}
              frameBorder="0"
              allow="accelerometer; clipboard-write; encrypted-media; gyroscope; picture-in-picture"
              allowFullScreen
              title="Descriere aplicatie"
            />
          </div>
        </div>
      </div>
      {isConfirmationModalOpen && (
        <ConfirmationModal
          title="Ești sigur că dorești eliminarea aplicatiei?"
          description="Închiderea contului ONG Hub înseamnă că nu vei mai avea acces în aplicațiile puse la dispozitie prin intemediul acestui portal. Lorem ipsum. Dacă dorești să închizi contul definitiv, apasă butonul de mai jos iar echipa noastră te va contacta pentru a finaliza procesul."
          closeBtnLabel="Inapoi"
          confirmBtnLabel="Inchide contul"
          onClose={() => {
            setConfirmationModalOpen(false);
          }}
          onConfirm={() => alert('not implemented')}
        />
      )}
    </div>
  );
};

export default ApplicationDetails;<|MERGE_RESOLUTION|>--- conflicted
+++ resolved
@@ -1,10 +1,6 @@
 import React, { useEffect, useState } from 'react';
 import { GlobeAltIcon, PlusIcon, XIcon } from '@heroicons/react/outline';
 import logo from '../../../assets/images/logo.svg';
-<<<<<<< HEAD
-import { useSelectedApplication } from '../../../store/selectors';
-import { useTranslation } from 'react-i18next';
-=======
 import { useAuthContext } from '../../../contexts/AuthContext';
 import { UserRole } from '../../users/enums/UserRole.enum';
 import { ApplicationTypeEnum } from '../../apps-store/constants/ApplicationType.enum';
@@ -18,7 +14,7 @@
 import { OngApplicationStatus } from '../../requests/interfaces/OngApplication.interface';
 import { useOutletContext } from 'react-router-dom';
 import { openInNewTab } from '../../../common/helpers/format.helper';
->>>>>>> ca3fda67
+import { useTranslation } from 'react-i18next';
 
 const ApplicationDetails = () => {
   const [isConfirmationModalOpen, setConfirmationModalOpen] = useState(false);
@@ -95,14 +91,6 @@
             </div>
           ))}
         </div>
-<<<<<<< HEAD
-        <div className="flex pt-4 gap-4 items-center justify-center">
-          <button className="save-button pl-8 pr-8 flex gap-4">
-            <PlusIcon className="h-5 w-5" />
-            {t('details.request')}
-          </button>
-        </div>
-=======
 
         {role === UserRole.ADMIN && (
           <div>
@@ -158,59 +146,7 @@
               )}
           </div>
         )}
->>>>>>> ca3fda67
       </div>
-      <div className="flex flex-col gap-4 w-full h-full">
-        {role === UserRole.ADMIN && (
-          <React.Fragment>
-            {(application?.status === OngApplicationStatus.ACTIVE ||
-              application?.type === ApplicationTypeEnum.INDEPENDENT) && (
-              <div className="w-full h-full bg-white shadow rounded-lg">
-                <div className="py-5 px-10 flex gap-2 items-center">
-                  <CheckCircleIcon className="text-green w-6 w-6" />
-                  <span className="font-titilliumBold text-xl text-gray-800">
-                    Aplicația este activă pentru organizația ta.
-                  </span>
-                </div>
-                <div className="w-full border-t border-gray-300" />
-                <div className="p-8 flex flex-col gap-4">
-                  <p className="break-all">
-                    Lorem ipsum. Ce inseamna faptul ca aplicatia este activa. Conform cu nevoile
-                    ONG-ului tau. Un membru al echipei Code for Romania te va contacta pentru
-                    detalii suplimentare in cel mai scurt timp, pe emailul persoanei de contact
-                    mentionat in profilul tau de organizatie. Iti multumim!
-                  </p>
-                  <div>
-                    <button className="save-button pl-8 pr-8 flex gap-4" onClick={onOpen}>
-                      Deschide aplicatia
-                    </button>
-                  </div>
-                </div>
-              </div>
-            )}
-            {application?.status === OngApplicationStatus.PENDING && (
-              <div className="w-full h-full bg-white shadow rounded-lg">
-                <div className="py-5 px-10 flex gap-2 items-center">
-                  <ClockIcon className="w-6 h-6  text-yellow-600" />
-                  <span className="font-titilliumBold text-xl text-gray-800 ">
-                    Solicitarea ta așteaptă aprobare.
-                  </span>
-                </div>
-                <div className="w-full border-t border-gray-300" />
-                <div className="p-8 flex flex-col gap-4">
-                  <p className="break-all">
-                    Aplicatia aceasta trebuie instalata si configurata conform cu nevoile ONG-ului
-                    tau. Un membru al echipei Code for Romania te va contacta pentru detalii
-                    suplimentare in cel mai scurt timp, pe emailul persoanei de contact mentionat in
-                    profilul tau de organizatie. Iti multumim!
-                  </p>
-                  <div>
-                    <button className="edit-button pl-8 pr-8 flex gap-4" onClick={abandonRequest}>
-                      <XIcon className="h-5 w-5" />
-                      Anuleaza solicitare
-                    </button>
-                  </div>
-                </div>
               </div>
             )}
             {application?.status === OngApplicationStatus.RESTRICTED && (
