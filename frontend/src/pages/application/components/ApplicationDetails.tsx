import React, { useState } from 'react';
import { GlobeAltIcon, PlusIcon, XIcon } from '@heroicons/react/outline';
import logo from '../../../assets/images/logo.svg';
import { useAuthContext } from '../../../contexts/AuthContext';
import { UserRole } from '../../users/enums/UserRole.enum';
import { ApplicationTypeEnum } from '../../apps-store/constants/ApplicationType.enum';
import { CheckCircleIcon, ClockIcon, ExclamationCircleIcon } from '@heroicons/react/solid';
import ConfirmationModal from '../../../components/confim-removal-modal/ConfirmationModal';
import {
  useAbandonApplicationRequestMutation,
  useCreateApplicationRequestMutation,
} from '../../../services/request/Request.queries';
import { useErrorToast, useSuccessToast } from '../../../common/hooks/useToast';
import { OngApplicationStatus } from '../../requests/interfaces/OngApplication.interface';
import { useNavigate, useOutletContext } from 'react-router-dom';
import { openInNewTab } from '../../../common/helpers/format.helper';
import { useTranslation } from 'react-i18next';
import { useRemovOngApplicationRequest } from '../../../services/application/Application.queries';
import { ApplicationPullingType } from '../../apps-store/enums/application-pulling-type.enum';
import ApplicationFeedbackCard from './ApplicationFeedbackCard';
import { ApplicationStatus } from '../../../services/application/interfaces/Application.interface';
import ApplicationStatusFeedback from './ApplicationStatusFeedback';

const ApplicationDetails = () => {
  const navigate = useNavigate();
  const [isConfirmationModalOpen, setConfirmationModalOpen] = useState(false);
  const [application, refecthApplication] = useOutletContext<any>();
  const { role } = useAuthContext();

  const { t } = useTranslation(['app', 'common']);

  // Mutation
  const { mutateAsync: mutateCreateApplicationRequest } = useCreateApplicationRequestMutation();

  const { mutateAsync: mutateAbandonApplicationRequest } = useAbandonApplicationRequestMutation();

  const { mutateAsync: removeOngApplication } = useRemovOngApplicationRequest();

  // Actions
  const requestApplication = async () => {
    if (application) {
      await mutateCreateApplicationRequest(application?.id, {
        onSuccess: () => {
          useSuccessToast(t('details.request_successful'));
          refecthApplication();
        },
        onError: () => {
          useErrorToast(t('details.request_error'));
        },
      });
    }
  };

  const abandonRequest = async () => {
    if (application) {
      await mutateAbandonApplicationRequest(application?.id, {
        onSuccess: () => {
          useSuccessToast(t('details.request_successful'));
          refecthApplication();
        },
        onError: () => {
          useErrorToast(t('details.request_error'));
        },
      });
    }
  };

  const onOpen = (e: any) => {
    e.preventDefault();
    if (application.type === ApplicationTypeEnum.INDEPENDENT && application.website) {
      openInNewTab(application.website);
    } else if (application.loginLink) {
      openInNewTab(application.loginLink);
    }
  };

  const onRedirectToPracticePrograms = () => {
    navigate('/practice-program');
  };

  const onRedirectToServices = () => {
    navigate('/service');
  };

  const removeApplication = () => {
    removeOngApplication(
      { applicationId: application?.id },
      {
        onSuccess: () => {
          useSuccessToast(t('details.remove_success'));
          refecthApplication();
        },
        onError: () => {
          useErrorToast(t('details.request_error'));
        },
        onSettled: () => {
          setConfirmationModalOpen(false);
        },
      },
    );
  };

  return (
    <div className="flex gap-4 mr-1 mb-1 relative sm:flex-row flex-col">
      <div className="flex flex-col rounded-lg bg-white shadow md:w-96 lg:p-8 p-5 divide-y divide-gray-200 h-full">
        <div className="flex flex-col gap-4 min-h-full">
          <img
            src={application?.logo || logo}
            className="sm:h-full h-32 w-full sm:py-10 py-5 object-contain"
          />
          <p className="font-titilliumBold text-black sm:text-lg lg:text-xl text-md tracking-wide">
            {application?.name}
          </p>
          <div className="flex gap-2 pb-2 items-center">
            <GlobeAltIcon className="h-4 w-4" />
            <p
              className="hover:text-blue-800 hover:cursor-pointer sm:text-sm lg:text-base text-xs"
              onClick={() => {
                openInNewTab(application.website);
              }}
            >
              {t('details.website')}
            </p>
          </div>
        </div>
<<<<<<< HEAD
        <div className="flex flex-col sm:gap-4 gap-2 pt-4 pb-4">
          <p className="sm:text-sm lg:text-base text-xs">{t('details.how_to')}</p>
          {application?.steps?.map((step: any, index: number) => (
            <div
              className="flex sm:gap-4 gap-2 items-center sm:text-sm lg:text-base text-xs"
              key={index}
            >
              <div className="rounded-full border-2 m-0 p-4 flex justify-center items-center w-4 h-4 sm:text-sm lg:text-base text-xs">
                {index + 1}
=======
        {application?.steps && (
          <div className="flex flex-col sm:gap-4 gap-2 pt-4 pb-4">
            <p className="sm:text-sm lg:text-base text-xs">{t('details.how_to')}</p>
            {application.steps.map((step: any, index: number) => (
              <div
                className="flex sm:gap-4 gap-2 items-center sm:text-sm lg:text-base text-xs"
                key={index}
              >
                <div className="rounded-full border-2 m-0 p-4 flex justify-center items-center w-4 h-4 sm:text-sm lg:text-base text-xs">
                  {index + 1}
                </div>
                {step}
>>>>>>> e4451257
              </div>
            ))}
          </div>
        )}

        {role !== UserRole.SUPER_ADMIN && (
          <div>
<<<<<<< HEAD
            {/* Application active */}
            {application?.status === ApplicationStatus.ACTIVE && (
              <>
                {/* Handle simple login and standalone application */}
                {application?.type !== ApplicationTypeEnum.INDEPENDENT && (
=======
            {/* The application is not added */}
            {!application?.status &&
              application?.type !== ApplicationTypeEnum.INDEPENDENT &&
              role === UserRole.ADMIN && (
                <div className="flex pt-4 gap-4 items-center justify-center">
                  <button
                    className="save-button px-8 flex gap-4 sm:text-sm lg:text-base text-xs"
                    onClick={requestApplication}
                  >
                    <PlusIcon className="h-5 w-5" />
                    {application.type === ApplicationTypeEnum.SIMPLE
                      ? t('details.add')
                      : t('details.request')}
                  </button>
                </div>
              )}
            {/* The application was restricted */}
            {application?.status === OngApplicationStatus.RESTRICTED && (
              <div className="flex pt-4 gap-4 items-center justify-center">
                <p className="">{t('details.restricted')}</p>
              </div>
            )}
            {/* The application is independent and active */}
            {application?.type === ApplicationTypeEnum.INDEPENDENT && (
              <div className="flex pt-4 gap-4 items-center justify-center">
                <p className="text-gray-700 font-titilliumBold sm:text-sm lg:text-base text-xs">
                  {t('details.auto')}
                </p>
              </div>
            )}
            {/* The application is independent and not active */}
            {application?.status === OngApplicationStatus.PENDING_REMOVAL && (
              <div className="flex pt-4 gap-4 items-center justify-center">
                <p className="text-gray-700 font-titilliumBold sm:text-sm lg:text-base text-xs">
                  {t('details.pending_removal')}
                </p>
              </div>
            )}
            {/* The application is not independent and active */}
            {application?.type !== ApplicationTypeEnum.INDEPENDENT &&
              application?.status === OngApplicationStatus.ACTIVE &&
              role === UserRole.ADMIN && (
                <div className="flex pt-4 gap-4 items-center justify-center">
                  <button
                    className="edit-button px-8 flex gap-4"
                    onClick={() => setConfirmationModalOpen(true)}
                  >
                    <XIcon className="h-5 w-5" />
                    {t('details.delete')}
                  </button>
                </div>
              )}
            {/* The application is not independent and pending */}
            {application?.type !== ApplicationTypeEnum.INDEPENDENT &&
              application?.status === OngApplicationStatus.PENDING && (
                <div className="flex flex-col pt-4 gap-4 items-center justify-center">
                  <button
                    className="save-button px-8 flex gap-4 sm:text-sm lg:text-base text-xs"
                    disabled
                  >
                    <PlusIcon className="h-5 w-5" />
                    {t('details.request')}
                  </button>
                  <p>{t('details.contact')}</p>
                </div>
              )}
          </div>
        )}
      </div>
      <div className="flex flex-col gap-4 w-full h-full">
        {role !== UserRole.SUPER_ADMIN && (
          <React.Fragment>
            {(application?.status === OngApplicationStatus.ACTIVE ||
              application.status !== OngApplicationStatus.DISABLED) && (
              <ApplicationFeedbackCard
                icon={<CheckCircleIcon className="text-green w-6" />}
                title={t('details.active')}
                description={t('details.define_active')}
                actions={
>>>>>>> e4451257
                  <>
                    {/* The application is not added */}
                    {application?.ongStatus === null && role === UserRole.ADMIN && (
                      <div className="flex pt-4 gap-4 items-center justify-center">
                        <button
                          className="save-button px-8 flex gap-4 sm:text-sm lg:text-base text-xs"
                          onClick={requestApplication}
                        >
                          <PlusIcon className="h-5 w-5" />
                          {application.type === ApplicationTypeEnum.SIMPLE
                            ? t('details.add')
                            : t('details.request')}
                        </button>
                      </div>
                    )}
                    {/* The application is not independent and active */}
                    {application?.ongStatus === OngApplicationStatus.ACTIVE &&
                      role === UserRole.ADMIN && (
                        <div className="flex pt-4 gap-4 items-center justify-center">
                          <button
                            className="edit-button px-8 flex gap-4"
                            onClick={() => setConfirmationModalOpen(true)}
                          >
                            <XIcon className="h-5 w-5" />
                            {t('details.delete')}
                          </button>
                        </div>
                      )}
                    {/* The application is not independent and pending */}
                    {application?.ongStatus === OngApplicationStatus.PENDING && (
                      <div className="flex flex-col pt-4 gap-4 items-center justify-center">
                        <button
                          className="save-button px-8 flex gap-4 sm:text-sm lg:text-base text-xs"
                          disabled
                        >
                          <PlusIcon className="h-5 w-5" />
                          {t('details.request')}
                        </button>
                        <p>{t('details.contact')}</p>
                      </div>
                    )}
                  </>
                )}
                {/* The application was restricted */}
                {application?.ongStatus === OngApplicationStatus.RESTRICTED && (
                  <ApplicationStatusFeedback>{t('details.restricted')}</ApplicationStatusFeedback>
                )}
                {/* The application is independent and active */}
                {application?.type === ApplicationTypeEnum.INDEPENDENT && (
                  <ApplicationStatusFeedback>{t('details.auto')}</ApplicationStatusFeedback>
                )}
                {/* The application is standalone and pending removal */}
                {application?.ongStatus === OngApplicationStatus.PENDING_REMOVAL && (
                  <ApplicationStatusFeedback>
                    {t('details.pending_removal')}
                  </ApplicationStatusFeedback>
                )}
              </>
            )}
          </div>
        )}
      </div>
      <div className="flex flex-col gap-4 w-full h-full">
        {role !== UserRole.SUPER_ADMIN && (
          <React.Fragment>
            {application?.status !== ApplicationStatus.DISABLED && (
              <>
                {application?.ongStatus === OngApplicationStatus.ACTIVE && (
                  <ApplicationFeedbackCard
                    icon={<CheckCircleIcon className="text-green w-6" />}
                    title={t('details.active')}
                    description={t('details.define_active')}
                    actions={
                      <>
                        {!application?.pullingType && (
                          <button
                            className="save-button px-8 flex gap-4 sm:text-sm lg:text-base text-xs"
                            onClick={onOpen}
                          >
                            {t('details.open')}
                          </button>
                        )}
                        {application?.pullingType === ApplicationPullingType.PRACTICE_PROGRAM && (
                          <div className="w-full flex flex-col lg:flex-row">
                            <button
                              className="edit-button px-8 flex gap-4 sm:text-sm lg:text-base text-xs"
                              onClick={onOpen}
                            >
                              {t('details.practice_program.redirect_to_site')}
                            </button>
                            <button
                              className="save-button px-8 mt-2 lg:mt-0 lg:ml-4 flex gap-4 sm:text-sm lg:text-base text-xs"
                              onClick={onRedirectToPracticePrograms}
                            >
                              {t('details.practice_program.redirect_to_practice_programs')}
                            </button>
                          </div>
                        )}
                        {application?.pullingType === ApplicationPullingType.CIVIC_SERVICE && (
                          <div className="w-full flex flex-col lg:flex-row">
                            <button
                              className="edit-button px-8 flex gap-4 sm:text-sm lg:text-base text-xs"
                              onClick={onOpen}
                            >
                              {t('details.services.redirect_to_site')}
                            </button>
                            <button
                              className="save-button px-8 mt-2 lg:mt-0 lg:ml-4 flex gap-4 sm:text-sm lg:text-base text-xs"
                              onClick={onRedirectToServices}
                            >
                              {t('details.services.redirect_to_services')}
                            </button>
                          </div>
                        )}
                      </>
                    }
                  />
                )}
                {application?.ongStatus === OngApplicationStatus.PENDING && (
                  <ApplicationFeedbackCard
                    icon={<ClockIcon className="w-6 h-6  text-yellow-600" />}
                    title={t('details.pending')}
                    description={t('details.configure')}
                    actions={
                      <button className="edit-button px-8 flex gap-4" onClick={abandonRequest}>
                        <XIcon className="h-5 w-5" />
                        {t('details.cancel')}
                      </button>
                    }
                  />
                )}
                {application?.ongStatus === OngApplicationStatus.RESTRICTED && (
                  <ApplicationFeedbackCard
                    icon={<ExclamationCircleIcon className="w-6 h-6  text-red-500" />}
                    title={t('details.restricted')}
                    description={t('details.restore')}
                  />
                )}
              </>
            )}
            {application?.status === ApplicationStatus.DISABLED && (
              <ApplicationFeedbackCard
                icon={<ExclamationCircleIcon className="w-6 h-6  text-red-500" />}
                title={t('details.disabled.title')}
                description={t('details.disabled.description')}
              />
            )}
          </React.Fragment>
        )}
        <ApplicationFeedbackCard
          title={t('details.description')}
          description={application?.description}
        />
        <div className="w-full h-full bg-white shadow rounded-lg">
          <div className="py-5 lg:px-10 px-5 flex justify-between">
            <span className="font-titilliumBold sm:text-lg lg:text-xl text-md text-gray-800">
              {t('details.video')}
            </span>
          </div>
          <div className="w-full border-t border-gray-300" />
          <div className="lg:p-8 p-5">
            <iframe
              className="sm:h-96 h-48 w-full"
              src={application?.videoLink}
              frameBorder="0"
              allow="accelerometer; clipboard-write; encrypted-media; gyroscope; picture-in-picture"
              allowFullScreen
              title={t('details.another_description')}
            />
          </div>
        </div>
      </div>
      {isConfirmationModalOpen && (
        <ConfirmationModal
          title={t('details.close_title')}
          description={t('details.close_description')}
          closeBtnLabel={t('back', { ns: 'common' })}
          confirmBtnLabel={t('details.close_button')}
          onClose={() => {
            setConfirmationModalOpen(false);
          }}
          onConfirm={removeApplication}
        />
      )}
    </div>
  );
};

export default ApplicationDetails;<|MERGE_RESOLUTION|>--- conflicted
+++ resolved
@@ -123,17 +123,6 @@
             </p>
           </div>
         </div>
-<<<<<<< HEAD
-        <div className="flex flex-col sm:gap-4 gap-2 pt-4 pb-4">
-          <p className="sm:text-sm lg:text-base text-xs">{t('details.how_to')}</p>
-          {application?.steps?.map((step: any, index: number) => (
-            <div
-              className="flex sm:gap-4 gap-2 items-center sm:text-sm lg:text-base text-xs"
-              key={index}
-            >
-              <div className="rounded-full border-2 m-0 p-4 flex justify-center items-center w-4 h-4 sm:text-sm lg:text-base text-xs">
-                {index + 1}
-=======
         {application?.steps && (
           <div className="flex flex-col sm:gap-4 gap-2 pt-4 pb-4">
             <p className="sm:text-sm lg:text-base text-xs">{t('details.how_to')}</p>
@@ -146,7 +135,6 @@
                   {index + 1}
                 </div>
                 {step}
->>>>>>> e4451257
               </div>
             ))}
           </div>
@@ -154,93 +142,11 @@
 
         {role !== UserRole.SUPER_ADMIN && (
           <div>
-<<<<<<< HEAD
             {/* Application active */}
             {application?.status === ApplicationStatus.ACTIVE && (
               <>
                 {/* Handle simple login and standalone application */}
                 {application?.type !== ApplicationTypeEnum.INDEPENDENT && (
-=======
-            {/* The application is not added */}
-            {!application?.status &&
-              application?.type !== ApplicationTypeEnum.INDEPENDENT &&
-              role === UserRole.ADMIN && (
-                <div className="flex pt-4 gap-4 items-center justify-center">
-                  <button
-                    className="save-button px-8 flex gap-4 sm:text-sm lg:text-base text-xs"
-                    onClick={requestApplication}
-                  >
-                    <PlusIcon className="h-5 w-5" />
-                    {application.type === ApplicationTypeEnum.SIMPLE
-                      ? t('details.add')
-                      : t('details.request')}
-                  </button>
-                </div>
-              )}
-            {/* The application was restricted */}
-            {application?.status === OngApplicationStatus.RESTRICTED && (
-              <div className="flex pt-4 gap-4 items-center justify-center">
-                <p className="">{t('details.restricted')}</p>
-              </div>
-            )}
-            {/* The application is independent and active */}
-            {application?.type === ApplicationTypeEnum.INDEPENDENT && (
-              <div className="flex pt-4 gap-4 items-center justify-center">
-                <p className="text-gray-700 font-titilliumBold sm:text-sm lg:text-base text-xs">
-                  {t('details.auto')}
-                </p>
-              </div>
-            )}
-            {/* The application is independent and not active */}
-            {application?.status === OngApplicationStatus.PENDING_REMOVAL && (
-              <div className="flex pt-4 gap-4 items-center justify-center">
-                <p className="text-gray-700 font-titilliumBold sm:text-sm lg:text-base text-xs">
-                  {t('details.pending_removal')}
-                </p>
-              </div>
-            )}
-            {/* The application is not independent and active */}
-            {application?.type !== ApplicationTypeEnum.INDEPENDENT &&
-              application?.status === OngApplicationStatus.ACTIVE &&
-              role === UserRole.ADMIN && (
-                <div className="flex pt-4 gap-4 items-center justify-center">
-                  <button
-                    className="edit-button px-8 flex gap-4"
-                    onClick={() => setConfirmationModalOpen(true)}
-                  >
-                    <XIcon className="h-5 w-5" />
-                    {t('details.delete')}
-                  </button>
-                </div>
-              )}
-            {/* The application is not independent and pending */}
-            {application?.type !== ApplicationTypeEnum.INDEPENDENT &&
-              application?.status === OngApplicationStatus.PENDING && (
-                <div className="flex flex-col pt-4 gap-4 items-center justify-center">
-                  <button
-                    className="save-button px-8 flex gap-4 sm:text-sm lg:text-base text-xs"
-                    disabled
-                  >
-                    <PlusIcon className="h-5 w-5" />
-                    {t('details.request')}
-                  </button>
-                  <p>{t('details.contact')}</p>
-                </div>
-              )}
-          </div>
-        )}
-      </div>
-      <div className="flex flex-col gap-4 w-full h-full">
-        {role !== UserRole.SUPER_ADMIN && (
-          <React.Fragment>
-            {(application?.status === OngApplicationStatus.ACTIVE ||
-              application.status !== OngApplicationStatus.DISABLED) && (
-              <ApplicationFeedbackCard
-                icon={<CheckCircleIcon className="text-green w-6" />}
-                title={t('details.active')}
-                description={t('details.define_active')}
-                actions={
->>>>>>> e4451257
                   <>
                     {/* The application is not added */}
                     {application?.ongStatus === null && role === UserRole.ADMIN && (
