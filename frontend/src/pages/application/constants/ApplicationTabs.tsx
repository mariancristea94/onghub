--- conflicted
+++ resolved
@@ -8,12 +8,6 @@
 };
 
 export const APPLICATION_TABS: IPageTab[] = [
-<<<<<<< HEAD
-  { id: 0, name: translations.description, href: '' },
-  { id: 1, name: translations.list, href: 'installs' },
-  { id: 2, name: translations.requests, href: 'requests' },
-=======
   { id: 0, name: 'Descriere', href: '' },
   { id: 1, name: 'Lista ONG-uri', href: 'installs' },
->>>>>>> ca3fda67
 ];