--- conflicted
+++ resolved
@@ -144,80 +144,6 @@
           </div>
         )}
         {!readonly && (
-<<<<<<< HEAD
-          <div className="p-5 lg:p-10 flex flex-col gap-4 xl:w-1/2 w-full">
-            <div className="flex gap-4 w-full">
-              <Controller
-                key={AccountConfig.oldPassword.key}
-                name={AccountConfig.oldPassword.key}
-                rules={AccountConfig.oldPassword.rules}
-                control={control}
-                render={({ field: { onChange, value } }) => {
-                  return (
-                    <InputField
-                      config={{
-                        ...AccountConfig.oldPassword.config,
-                        name: AccountConfig.oldPassword.key,
-                        error: errors[AccountConfig.oldPassword.key]?.message,
-                        defaultValue: value,
-                        onChange: onChange,
-                        id: 'account__old-password',
-                      }}
-                      readonly={readonly}
-                    />
-                  );
-                }}
-              />
-              <div className="flex w-full"></div>
-            </div>
-            <div className="flex gap-4">
-              <Controller
-                key={AccountConfig.newPassword.key}
-                name={AccountConfig.newPassword.key}
-                rules={AccountConfig.newPassword.rules}
-                control={control}
-                render={({ field: { onChange, value } }) => {
-                  return (
-                    <InputField
-                      config={{
-                        ...AccountConfig.newPassword.config,
-                        name: AccountConfig.newPassword.key,
-                        error: errors[AccountConfig.newPassword.key]?.message,
-                        defaultValue: value,
-                        onChange: onChange,
-                        id: 'account__new-password',
-                      }}
-                      readonly={readonly}
-                    />
-                  );
-                }}
-              />
-              <Controller
-                key={AccountConfig.matchPassword.key}
-                name={AccountConfig.matchPassword.key}
-                rules={{
-                  ...AccountConfig.matchPassword.rules,
-                  validate: (value) => value === newPassword || t('wrong_password'),
-                }}
-                control={control}
-                render={({ field: { onChange, value } }) => {
-                  return (
-                    <InputField
-                      config={{
-                        ...AccountConfig.matchPassword.config,
-                        name: AccountConfig.matchPassword.key,
-                        error: errors[AccountConfig.matchPassword.key]?.message,
-                        defaultValue: value,
-                        onChange: onChange,
-                        id: 'account__match-password',
-                      }}
-                      readonly={readonly}
-                    />
-                  );
-                }}
-              />
-            </div>
-=======
           <div className="p-5 lg:p-10 grid sm:grid-cols-2 grid-cols-1 gap-4 xl:w-1/2 w-full">
             <Controller
               key={AccountConfig.oldPassword.key}
@@ -234,6 +160,7 @@
                       error: errors[AccountConfig.oldPassword.key]?.message,
                       defaultValue: value,
                       onChange: onChange,
+                      id: 'account__old-password',
                     }}
                     readonly={readonly}
                   />
@@ -255,6 +182,7 @@
                       error: errors[AccountConfig.newPassword.key]?.message,
                       defaultValue: value,
                       onChange: onChange,
+                      id: 'account__new-password',
                     }}
                     readonly={readonly}
                   />
@@ -278,13 +206,13 @@
                       error: errors[AccountConfig.matchPassword.key]?.message,
                       defaultValue: value,
                       onChange: onChange,
+                      id: 'account__match-password',
                     }}
                     readonly={readonly}
                   />
                 );
               }}
             />
->>>>>>> 8ee62644
           </div>
         )}
       </div>
