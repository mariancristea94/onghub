{
  "common": {
    "year": "An",
    "status": "Status",
    "updated_on": "Ultima actualizare",
    "created_on": "Data adaugarii",
    "save": "Salveaza modificari",
    "back": "Inapoi",
    "edit": "Editeaza",
    "logo": {
      "update": "Logo-ul nu s-a putut actualiza",
      "load": "Logo-ul nu s-a putut incarca"
    },
    "delete_data": "Elimina date",
    "view": "Vizualizeaza",
    "delete": "Sterge",
    "error": "Eroare!",
    "wrong": "Ceva nu a functionat cum trebuie",
    "information": "Aceste informatii vor fi publice, atentie la ce impartasesti.",
    "next": "Mai departe",
    "send": "Trimite",
    "url": "URL-ul are un format invalid",
    "processing": "Se proceseaza...",
    "loading": "Se incarca...",
    "completion_status": {
      "completed": "Completat",
      "incompleted": "Necompletat"
    },
    "restricted": "Restrictionat",
    "active": "Activ",
    "inactive": "Inactiv",
    "no_data": "Nu sunt date de afisat!",
    "show_more": "Vezi toate",
    "show_less": "Arata mai putin",
<<<<<<< HEAD
    "upload": {
      "file": "Numai fisiere de tip PDF, DOC, DOCX, XLSX sunt permise pentru statutul organizatiei",
      "image": "Numai fisiere de tip PNG, JPG, JPEG sunt permise pentru logo",
      "size": "Dimensiunea maxima a fisierului este de 6 MB",
      "logo": "Eroare la incarcarea logo-ului",
      "statute": "Eroare la incarcarea statutului organizatiei"
=======
    "filters": {
      "hide": "Ascunde filtre",
      "reset": "Reseteaza filtre",
      "show": "Filtre"
>>>>>>> 9323c061
    }
  },
  "menu": {
    "collapse": "Restrange meniul"
  },
  "pagination": {
    "rows_per_page": "Randuri pe pagina",
    "range_separator_text": "din"
  },
  "empty": {
    "table": "Nu exista date in tabel"
  },
  "account": {
    "password": "Parola a fost schimbata cu success.",
    "my_account": "Contul meu",
    "account_description": "Lore ipsum. Administrează de aici profilul tău de organizație pentru a putea accesa aplicațiile disponibile.",
    "settings": "Setari cont",
    "settings_description": "Lorem ipsum dolor sit amet, consectetur adipiscing elit, sed do eiusmod tempor incididunt ut labore et dolore magna aliqua.",
    "change_password": "Schimba parola",
    "name": "Nume",
    "email": "E-mail cont",
    "send_mail": "Trimite E-Mail",
    "wrong_password": "Parolele nu se potrivesc",
    "close": {
      "account": "Inchide contul",
      "title": "Ești sigur că dorești închiderea contului?",
      "description": "Închiderea contului ONG Hub înseamnă că nu vei mai avea acces în aplicațiile puse la dispozitie prin intemediul acestui portal. Lorem ipsum. Dacă dorești să închizi contul definitiv, apasă butonul de mai jos iar echipa noastră te va contacta pentru a finaliza procesul."
    },
    "inactive": "Ups! Contul tau este inactiv.",
    "no_access": "Lorem ipsum. Nu mai ai access in ONGHub. Pentru mai multe detalii, contacteaza echipa noastra gratuit prin email la",
    "back": "Inapoi la website",
    "config": {
      "old": {
        "required": "Parola veche este obligatorie.",
        "invalid": "Parola veche nu are formatul valid.",
        "label": "Parola curenta*"
      },
      "new": {
        "required": "Parola noua este obligatorie",
        "invalid": "Parola noua este invalida",
        "label": "Parola noua*"
      },
      "match": "Confirma parola noua*"
    },
    "restricted": "Cont restrictionat"
  },
  "organization": {
    "error": "Organizatia nu s-a putut incarca",
    "my_organization": "Organizatia mea",
    "description": "Administreaza de aici profilul tau de organizatie pentru a putea accesa aplicatiile disponibile.",
    "no_access": "Lorem ipsum. Organizatia ta a fost restrictionata. Pentru mai multe detalii, contacteaza echipa noastra gratuit prin email la",
    "inactive": "Ups! Organizatia ta este inactiva.",
    "back": "Inapoi la website",
    "send_mail": "Trimite E-Mail",
    "restricted": "Organizatie restrictionata",
    "type": {
      "association": "Asociatie",
      "foundation": "Fundatie",
      "federation": "Federatie"
    },
    "tabs": {
      "overview": "Overview",
      "general": "Date generale",
      "activity": "Activitatea organizatiei",
      "legal": "Informatii legale",
      "financial": "Informatii financiare",
      "open_data": "Open data",
      "my_applications": "Applicatiile mele",
      "practice_programs": "Programe de practica",
      "services": "Servicii"
    },
    "save_error": "Organizatia nu s-a putut salva",
    "data_update": "Te rugam sa actualizezi datele din aceasta sectiune la un interval stabilit de timp.",
    "modal": {
      "cancel": "Anuleaza modificari",
      "close": "Close",
      "save": "Salveaza"
    },
    "create": {
      "congratulations": "Feclicitari",
      "success": "Ai completat cu succes formularul de aplicare pentru ONG Hub. Pe adresa de e-mail indicată, ai primit confirmarea aplicării și o copie a formularului completat. Te vom contacta în cel mai scurt timp pentru a continua procesul de implementare al ONG Hub pentru organizația ta.",
      "again": "Incearca din nou",
      "steps": {
        "first": "Pasul 1",
        "account": "Date cont",
        "second": "Pasul 2",
        "general": "Date generale",
        "third": "Pasul 3",
        "activity": "Activitate",
        "fourth": "Pasul 4",
        "legal": "Informatii legale"
      },
      "errors": {
        "REQ_001": "Exista deja un utilizator cu acest email sau cu acest numar de telefon.",
        "REQ_007": "Exista deja o organizatie cu acest CUI",
        "REQ_008": "Exista deja o organizatie cu acest numar RAF",
        "REQ_009": "Exista deja o organizatie cu aceasta denumire",
        "REQ_010": "Exista deja o organizatie cu acest alias",
        "REQ_011": "Exista deja o organizatie cu acest email",
        "REQ_012": "Exista deja o organizatie cu acest numar de telefon"
      }
    },
    "filters": {
      "incomplete": "Incomplet",
      "updated": "Actualizat"
    },
    "create_config": {
      "name": {
        "required": "Numele si prenumele sunt obligatorii",
        "max": "Numele si prenumele nu pot avea mai mult de 100 de caractere",
        "min": "Numele si prenumele nu pot avea mai putin de 5 caractere",
        "invalid": "Numele si prenumele au un format invalid",
        "label": "Nume si prenume*"
      },
      "phone": {
        "required": "Numarul de telefon este obligatoriu",
        "min": "Numarul de telefon nu poate sa aiba mai putin de 10 caractere",
        "max": "Numarul de telefon nu poate sa aiba mai mult de 15 caractere",
        "invalid": "Numarul de telefon are un format invalid",
        "label": "Telefon*"
      },
      "email": {
        "required": "Email-ul este obligatoriu",
        "max": "Email-ul nu poate sa aiba mai mult de 50 de caractere",
        "invalid": "Email-ul are un format invalid",
        "label": "E-mail"
      }
    },
    "restrict": {
      "title": "Esti sigu ca doresti sa stergi organizatia din ONG Hub?",
      "description": "Lorem ipsum. Eliminarea organizației din ONG Hub înseamnă că nu vei mai avea acces în aplicațiile puse la dispozitie prin intemediul acestui portal, iar datele se vor pierde. Dacă dorești să elimini definitiv organizația, apasă butonul de mai jos iar echipa noastră te va contacta pentru a finaliza procesul.",
      "confirm": "Sterge organizatia",
      "request_success": "Cerere trimisa cu succes",
      "request_error": "Eroare la trimiterea cererii de stergere a organizatiei"
    }
  },
  "general": {
    "title": "Date generale",
    "logo": {
      "name": "Logo organizatie",
      "upload": "Incarca logo",
      "description": "Lorem ipsum. Încarcă logo-ul organizației tale, la o calitate cât mai bună."
    },
    "contact": {
      "name": "Persoana de contact in relatia cu ONGHub",
      "description": "Lorem ipsum. Încarcă logo-ul organizației tale, la o calitate cât mai bună."
    },
    "social": "Comunicare si social media",
    "fundraising": "Strangere de fonduri",
    "config": {
      "name": {
        "required": "Numele organizatiei este obligatoriu",
        "max": "Numele organizatiei poate sa aiba maxim 100 de caractere.",
        "min": "Numele organizatiei poate sa aiba minim 3 caractere.",
        "invalid": "Numele organizatiei are un format invalid.",
        "label": "Denumirea organizatiei*",
        "helper": "Denumirea oficiala conform cu Registrul ONG"
      },
      "alias": {
        "required": "Aliasul organizatiei este obligatoriu",
        "max": "Aliasul organizatiei poate sa aiba maxim 100 de caractere.",
        "min": "Aliasul organizatiei poate sa aiba minim 3 caractere.",
        "invalid": "Aliasul organizatiei are un format invalid",
        "label": "Alias organizatie*"
      },
      "type": {
        "label": "Tip organizatie*",
        "required": "Tipul organizatiei este obligatoriu",
        "helper": "Lorem ipsum. Help text."
      },
      "email": {
        "required": "Email-ul este obligatoriu",
        "max": "Email-ul poate sa aiba maxim 50 de caractere",
        "invalid": "Email-ul are un format invalid.",
        "label": "E-mail contact organizatie*",
        "helper": "Exemplu: contact@organizatie.ro"
      },
      "phone": {
        "required": "Numarul de telefon este obligatoriu",
        "min": "Numarul de telefon poate sa aiba minim 10 caractere",
        "max": "Numarul de telefon poate sa aiba maxim 15 caractere",
        "invalid": "Numarul de telefon are un format invalid",
        "label": "Telefon contact organizatie",
        "helper": "Exemplu: numarul telefonului de la sediu"
      },
      "year": {
        "required": "Anul infintarii este obligatoriu.",
        "max": "Anul infintarii poate sa aiba maxim 4 caractere",
        "label": "Anul infintarii"
      },
      "cui": {
        "required": "CUI-ul este obligatoriu",
        "max": "CUI-ul poate sa aiba maxim 12 caractere",
        "min": "CUI-ul poate sa aiba minim 2 caractere",
        "invalid": "CUI-ul are un format invalid",
        "label": "CUI/CIF*"
      },
      "raf": {
        "required": "Numarul RAF este obligatoriu",
        "max": "Numarul RAF poate sa aiba maxim 20 de caractere",
        "min": "Numarul RAF poate sa aiba minim 8 caractere",
        "invalid": "Numarul RAF are un format invalid",
        "label": "Nr. Registrul Asociatiilor si Fundatiilor*"
      },
      "city": {
        "required": "Orasul este obligatoriu",
        "label": "Oras*"
      },
      "county": {
        "required": "Judetul este obligatoriu",
        "label": "Judet*"
      },
      "short": {
        "required": "Descrierea scurta este obligatorie",
        "max": "Descrierea scurta poate sa aiba maxim 250 de caractere",
        "min": "Descrierea scruta poate sa aiba minim 50 de caractere",
        "label": "Descriere scurta organizatie*",
        "helper": "Descrie organizatia ta in 50-250 de caractere. Descrierea va fi vizibila in alte aplciatii, dupa caz."
      },
      "long": {
        "required": "Descrierea este obligatorie",
        "max": "Descrierea poate sa aiba maxim 700 de caractere",
        "min": "Descrierea poate sa aiba minim 200 de caractere",
        "label": "Descriere extinsa organizatie*",
        "helper": "Adauga o descriere cat mai cuprinzatoare a organizatiei tale. Maximum 700 de caractere."
      },
      "contact": {
        "required": "Numele contactului este obligatoriu",
        "max": "Numele contactului poate sa aiba maxim 100 de caractere",
        "min": "Numele contactului poate sa aiba minim 5 caractere",
        "invalid": "Numele contactului are un format invalid",
        "label": "Nume si prenume*"
      },
      "contact_email": {
        "required": "Email-ul contactului este obligatoriu",
        "max": "Email-ul contactului poate sa aiba maxim 50 de caractere",
        "invalid": "Email-ul contactului are un format invalid",
        "label": "Email*"
      },
      "contact_phone": {
        "required": "Numarul de telefon contactului este obligatoriu",
        "max": "Numarul de telefon al contactului poate sa aiba maxim 15 caractere",
        "min": "Numarul de telefon al contactului poate sa aiba minim 10 caractere",
        "invalid": "Numarul de telefon al contactului are un format invalid",
        "label": "Telefon*"
      },
      "website": {
        "required": "Website-ul este obligatoriu",
        "invalid": "Website-ul are un format invalid",
        "label": "Website*"
      },
      "facebook": "Facebook este obligatoriu",
      "donation": "Pagina de donatii",
      "redirect": "Link catre contul de Redirectioneaza",
      "sms": {
        "length": "SMS-ul pentru donatii trebuie sa aiba 4 caractere",
        "invalid": "SMS-ul pentru donatii are un format invalid",
        "label": "Donatii prin SMS",
        "helper": "Numarul la care se trimite SMS pentru a dona"
      },
      "keyword": {
        "max": "Cuvantul cheie al SMS-ului poate sa aiba maxim 10 caractere",
        "invalid": "Cuvantul cheie al SMS-ului are un format invalid",
        "label": "Cuvant cheie SMS",
        "helper": "Textul care se trimite prin SMS pentru a dona"
      }
    }
  },
  "activity": {
    "title": "Activitatea organizatiei",
    "domains": "Domenii si acoperire geografica",
    "fed_coal": "Federatii si coalitii",
    "branches": "Filiale si sucursale",
    "other": "Alte informatii",
    "config": {
      "field": "Campul este obligatoriu.",
      "domains": "Domenii de activitate*",
      "domains_helper": "Minim 1 domeniu de activitate.",
      "area": "Organizatia isi desfasoara activitatea pe plan:",
      "area_helper": "Lorem ipsum. Alege din lista sau adauga valoare.",
      "cities": "Localitati in care activeaza organizatia",
      "cities_helper": "Cauta in lista",
      "regions": "Regiuni in care activeaza organizatia*",
      "regions_helper": "Lorem ipsum. Alege din lista sau adauga valoare.",
      "federations": {
        "part_of": "Organizatia apartine de una sau mai multe federatii?*",
        "helper": "De exemplu, lorem ipsum. Help text.",
        "yes": "Da",
        "no": "Nu",
        "label": "Mentioneaza federatii*"
      },
      "coalitions": {
        "part_of": "Organizatia apartine de una sau mai multe coalitii?*",
        "helper": "De exemplu, lorem ipsum. Help text.",
        "yes": "Da",
        "no": "Nu",
        "label": "Mentioneaza coalitii*"
      },
      "international": {
        "part_of": "Organizatia ta face parte dintr-o organizatie internationala?*",
        "part_of_helper": "De exemplu, lorem ipsum. Help text.",
        "yes": "Da",
        "no": "Nu",
        "max": "Numele organizatiei poate sa aiba maxim 100 de caractere.",
        "min": "Numele organizatiei poate sa aiba mnim 3 caractere.",
        "invalid": "Formatul este invalid.",
        "label": "Denimurea organizatiei*",
        "helper": "Denumirea oficiala conform cu registrul ONG."
      },
      "branches": {
        "has_any": "Organizatia are filiale sau sucursale?*",
        "has_any_helper": "De exemplu, lorem ipsum. Help text.",
        "yes": "Da",
        "no": "Nu",
        "label": "Localitati in care organizatia are filiale sau sucursale*",
        "helper": "Cauta in lista"
      },
      "social": {
        "label": "Esti ONG acreditat pentru servicii sociale?*",
        "helper": "De exemplu, lorem ipsum. Help text.",
        "yes": "Da",
        "no": "Nu"
      },
      "grants": {
        "label": "Oferi sau administrezi granturi pentru alte ONG-uri?*",
        "helper": "De exemplu, lorem ipsum. Help text.",
        "yes": "Da",
        "no": "Nu"
      },
      "public": {
        "label": "Esti declarat ONG de interes public?*",
        "helper": "De exemplu, lorem ipsum. Help text.",
        "yes": "Da",
        "no": "Nu"
      }
    }
  },
  "legal": {
    "title": "Informatii Legale",
    "statute_error": "Nu s-a putut incarca statutul organizatiei",
    "representative": "Reprezentantul legal al organizatiei",
    "director": "Consiliul directoral al organizatiei",
    "dir_minimum": "Este obligatoriu sa adaugi cel putin 3 membri al consiliului directoral pentru a continua.",
    "add": "Adauga un membru",
    "other": "Alte persoane relevante in organizatie",
    "statute": "Statutul organizatiei",
    "document": "Document",
    "file_name": "Statut_Organizatie",
    "statute_upload": "Incarca fisier",
    "modal": {
      "add": "Adauga",
      "edit_director": "Editare membru consiliul directoral",
      "add_director": "Adaugare membru consiliul directoral",
      "edit_relevant": "Editare alta persoana relevanta in organizatie",
      "add_relevant": "Adaugare alta persoana relevanta in organizatie"
    },
    "header": {
      "name": "Nume si prenume",
      "role": "Rol",
      "email": "Email",
      "phone": "Telefon"
    },
    "legal_config": {
      "name": {
        "required": "Numele reprezentantului legal este obligatoriu.",
        "maxim": "Numele reprezentantului legal nu poate sa aiba mai mult de 100 de caractere.",
        "minim": "Numele reprezentantului legal nu poate sa aiba mai putin de 5 caractere.",
        "invalid": "Numele reprezentantului legal are un format invalid.",
        "label": "Nume si prenume*"
      },
      "email": {
        "required": "Email-ul reprezentantului legal este obligatoriu.",
        "maxim": "Email-ul reprezentantului legal nu poate sa aiba mai mult de 50 de caractere.",
        "invalid": "Email-ul are un format incorect.",
        "label": "Email*"
      },
      "phone": {
        "required": "Numarul de telefon al repzentantului legal este obligatoriu.",
        "maxim": "Numarul de telefon al reprezentantului legal nu poate sa aiba mai mult de 15 caractere.",
        "minim": "Numarul de telefon al reprezentantului legal nu poate sa aiba mai putin de 10 caractere.",
        "invalid": "Numarul de telefon are un format invalid.",
        "label": "Telefon"
      }
    },
    "director_config": {
      "name": {
        "required": "Numele directorului este obligatoriu",
        "maxim": "Numele directorului nu poate sa aiba mai mult de 100 de caractere",
        "minim": "Numele directorului nu poate sa aiba mai putin de 5 caractere.",
        "invalid": "Numele directorului nu are un format valid.",
        "label": "Nume si prenume*"
      },
      "email": {
        "required": "Email-ul directorului este obligatoriu.",
        "maxim": "Email-ul directorului nu poate sa aiba mai mult de 50 de caractere.",
        "invalid": "Email-ul are un format incorect.",
        "label": "Email*"
      },
      "phone": {
        "required": "Telefonul directorului este invalid.",
        "maxim": "Numarul de telefon al directorului nu poate sa aiba mai mult de 15 caractere.",
        "minim": "Numarul de telefon al directorului nu poate sa aiba mai putin de 10 caractere.",
        "invalid": "Numarul de telefon are un format invalid.",
        "label": "Telefon"
      }
    },
    "other_config": {
      "name": {
        "required": "Numele este obligatoriu.",
        "maxim": "Numele nu poate sa aiba mai mult de 100 de caractere.",
        "minim": "Numele nu poate sa aiba mai putin de 5 caractere.",
        "invalid": "Numele are un format invalid.",
        "label": "Nume si prenume*"
      },
      "role": {
        "required": "Rolul este obligatoriu.",
        "maxim": "Rolul nu poate sa aiba mai mult de 50 de caractere.",
        "minim": "Rolul nu poate sa aiba mai putin de 3 caractere.",
        "invalid": "Rolul are un format invalid.",
        "label": "Rol*"
      }
    }
  },
  "financial": {
    "save_error": "Eroare la salvarea datelor financiare",
    "title": "Date Financiare",
    "report_row": "Lorem ipsum dolor sit amet, consectetur adipisicing elit. Atque perspiciatis vitae nulla, quia maxime cumque praesentium facere aut corrupti in saepe incidunt voluptatum aliquam accusantium est totam sint hic similique!",
    "modal": {
      "income": "Total Venituri",
      "expense": "Total Cheltuieli",
      "anaf": "*suma preluata automat din raportarea ANAF",
      "category_income": "Categorie Venituri",
      "category_expense": "Categorie cheltuieli",
      "sum": "Suma",
      "defalcat": "Total Defalcat",
      "unallocated": "nealocati",
      "excess": "surplus",
      "income_report": "Raportare Venituri",
      "expense_report": "Raportare Cheltuieli"
    },
    "header": {
      "report": "Raportare",
      "income": "Raportare venituri",
      "expense": "Raportare cheltuieli",
      "employees": "Angajati"
    },
    "common_config": {
      "minim": "Nu pot fi introduse valori negative.",
      "maxim": "Nu pot fi introduse valori mai mari de 9 cifre."
    },
    "income": {
      "membership": "Venituri din cotizatii",
      "donations": "Venituri din donatii",
      "percent": "Venituri 2%",
      "sponsorship": "Venituri din sponsorizari",
      "economic": "Venituri din activitatea economica",
      "other": "Alte venituri",
      "financial": "Venituri financiare"
    },
    "expense": {
      "net": "Salarii nete (resurse umane)",
      "cas": "Contributii CAS (resurse umane)",
      "economic": "Cheltuieli directe din activitatea economica",
      "administrative": "Cheltuieli administrative",
      "transport": "Transport si cazare",
      "catering": "Catering",
      "production": "Productie",
      "software": "Servicii software",
      "advertising": "Reclame si publicitate",
      "taxes": "Alte taxe",
      "expense": "Alte cheltuieli"
    }
  },
  "open_data": {
    "load_error": "Datele nu s-au putut incarca",
    "download": "Descarca lista",
    "upload": "Incarca lista noua",
    "delete": "Elimina lista",
    "no_file": "Niciun fisier incarcat",
    "download_error": "Nu s-a putut descarca fisierul",
    "no_data": "Fisierul pe care l-ai incarcat nu contine date!",
    "invalid": "Formatul fisierului este invalid",
    "report": {
      "title": "Sumar",
      "volunteers": "Voluntari",
      "contractors": "Contractori",
      "activity": "Raport activitate",
      "not_available": "Nu este disponibil",
      "report": "Raport"
    },
    "partners": {
      "title": "Parteneri",
      "list": "Lista parteneri",
      "count": "Numar parteneri",
      "download": "Descarca model de tabel parteneri"
    },
    "investors": {
      "title": "Finantatori",
      "list": "Lista finantatori",
      "count": "Numar finantatori",
      "download": "Descarca model de tabel finantatori"
    },
    "modal": {
      "summary": "Sumar activitate"
    },
    "config": {
      "volunt_negative": "Numarul de voluntari nu poate fi un numar negativ.",
      "volunt_maxim": "Numarul de voluntari nu poate sa aiba mai mult de 6 cifre.",
      "decimal": "Valori cu decimale nu sunt permise.",
      "contr_negative": "Numarul de contractori nu poate fi un numar negativ.",
      "contr_maxim": "Numarul de contractori nu poate sa aiba mai mult de 6 cifre.",
      "link_invalid": "Formatul link-ului este invalid.",
      "link": "Link raport activitate",
      "volunteers": "Numar voluntari",
      "contractors": "Numar contractori",
      "volunteer_helper": "Lorem ipsum",
      "contractor_helper": "Lorem ipsum",
      "report_helper": "Lorem ipsum"
    }
  },
  "applications": {
    "active_apps": "Aplicatii in folosinta",
    "pending_app_requests": "Solicitari applicatii",
    "app_type": "Tip aplicatie",
    "error": {
      "get_applications": "Eroare la incarcarea aplicatiilor",
      "get_requests": "Eroare la incarcarea requesturilor",
      "restrict_application": "Eroare la restrictionarea accesului",
      "restore_application": "Eroare la redarea accesului",
      "remove_application": "Eroare la stergerea applicatiei",
      "approve_request": "Eroare la aprobarea requestului",
      "reject_request": "Eroare la respingerea requestului"
    },
    "options": {
      "restore_access": "Reda accesul",
      "restrict_access": "Restrictioneaza accesul",
      "remove_application": "Elimina applicatia",
      "approve_request": "Aproba",
      "reject_request": "Respinge"
    },
    "remove_app_modal": {
      "title": "Esti sigur ca doresti stergerea aplicatiei",
      "description": "Lorem Ipsum is simply dummy text of the printing and typesetting industry. Lorem Ipsum has been the industry's standard dummy text ever since the 1500s,"
    },
    "reject_request_modal": {
      "title": "Esti sigur ca doresti respingerea requestului",
      "description": "Lorem Ipsum is simply dummy text of the printing and typesetting industry. Lorem Ipsum has been the industry's standard dummy text ever since the 1500s,"
    }
  },
  "delete_row": {
    "delete": "Stergeti randul?",
    "information": "Lorem ipsum dolor, sit amet consectetur adipisicing elit. Maiores distinctio placeat ad optio in sapiente omnis aperiam expedita dolores? Ipsum cumque corporis error enim numquam, magnam cum explicabo voluptas officiis.",
    "no_delete": "Nu Sterge"
  },
  "user": {
    "title": "Utilizatori",
    "subtitle": "Administreaza de aici profilul tau de organizatie pentru a putea accesa aplicatiile disponibile.",
    "add": "Adauga Utilizator",
    "not_found": "Utilizatorul nu exista in baza de date",
    "failure_email": "Exista deja un utilizator cu acest email",
    "failure_phone": "Exista deja un utilizator cu acest numar de telefon",
    "tabs": {
      "users": "Utilizatori",
      "invites": "Invitatii trimise"
    },
    "create": {
      "success": "Utilizator create cu succes",
      "failure": "Utilizatorul nu a putut fi creat",
      "invite": "Trimite invitatie"
    },
    "edit": {
      "load_error": "Nu s-a putut incarca utilizatorul cu id-ul",
      "success": "Utilizator actualizat cu succes",
      "failure": "Utilizatorul nu a putut fi actualizat"
    },
    "list": {
      "load_error": "Eroare la incarcarea utilizatorilor",
      "restrict_error": "Eroare la restrictionarea accesului",
      "restore_error": "Eroare la restituirea accesului",
      "remove_error": "Eroare la stergerea utilizatorului",
      "restrict": "Restrictioneaza temporar",
      "give_access": "Reda accesul",
      "permanent": "Elimina definitiv",
      "restore_success": "Acces restituit pentru utilizatorul",
      "remove_success": "S-a sters cu succes utilizatorul cu id-ul",
      "restrict_success": "Acces restrictionat pentru utilizatorul",
      "date": "Data adaugarii",
      "confirmation": "Esti sigur ca doresti stergerea utilizatorului?",
      "description": "Lorem ipsum.Închiderea contului ONG Hub înseamnă că nu vei mai avea acces în aplicațiile puse la dispozitie prin intemediul acestui portal. Lorem ipsum",
      "download": "Descarca Tabel"
    },
    "invites": {
      "title": "Lista cu invitatii",
      "load_error": "Eroare la incarcarea invitatiilor",
      "resend_error": "Eroare la retrimiterea invitatiei",
      "remove_error": "Eroare la stergerea utilizatorului",
      "resend_success": "Invitatie retrimisa cu succes",
      "resend": "Retrimite",
      "remove_success": "S-a sters cu succes utilizatorul",
      "confirmation": "Esti sigur ca doresti stergerea utilizatorului?",
      "description": "Lorem ipsum.Închiderea contului ONG Hub înseamnă că nu vei mai avea acces în aplicațiile puse la dispozitie prin intemediul acestui portal. Lorem ipsum"
    },
    "create_org": {
      "title": "Persoana de contact in relatia cu ONGHub"
    },
    "filters": {
      "active": "Activ",
      "restricted": "Restrictionat"
    },
    "list_header": {
      "name": "Nume",
      "email": "Email",
      "phone": "Telefon",
      "status": "Acces general",
      "created": "Data adaugarii"
    },
    "invites_header": {
      "name": "Nume",
      "email": "E-mail",
      "phone": "Telefon",
      "added_on": "Data adaugarii"
    },
    "status": {
      "active": "Activ",
      "restricted": "Restrictionat"
    },
    "config": {
      "name": {
        "required": "Numele este obligatoriu",
        "max": "Numele poate sa aiba maxim 100 de caractere",
        "min": "Numele poate sa aiba minim 5 caractere",
        "invalid": "Numele are un format invalid",
        "label": "Nume si prenume*"
      },
      "email": {
        "required": "Email-ul este obligatoriu",
        "max": "Email-ul poate sa aiba maxim 50 de caractere",
        "invalid": "Email-ul are un format invalid",
        "label": "Email*"
      },
      "phone": {
        "required": "Numarul de telefon este obligatoriu",
        "max": "Numarul de telefon poate sa aiba maxim 15 caractere",
        "min": "Numarul de telefon poate sa aiba minim 10 caractere",
        "invalid": "Numarul de telefon are un format invalid",
        "label": "Telefon"
      }
    }
  },
  "organizations": {
    "load_error": "Eroare la incarcarea organizatiilor",
    "view": "Vizualizeaza ONG",
    "restrict": "Restrictioneaza temporar",
    "title": "ONG-uri",
    "list": "Lista ONG-uri",
    "administer": "Administreaza aici accesul pentru organizatiile din sistem.",
    "restrict_error": "Eroare la restrictionarea organizatiei",
    "activate_error": "Eroare la activarea organizatiei",
    "activate": "Activeaza",
    "restrict_success": "Organizatie restrictionata cu succes",
    "activate_success": "Organizatie activata cu succes",
    "filter": {
      "registration": "Perioada de inregistrare",
      "users": "Numar de utilizatori",
      "status": "Status actualizare date"
    },
    "header": {
      "ong": "ONG",
      "users": "Utilizatori",
      "register": "Inregistrare",
      "access": "Acces",
      "updated": "Ultima actualizare date",
      "status": "Status actualizare",
      "active": "Activ",
      "restricted": "Restrictionat"
    }
  },
  "appstore": {
    "title": "Aplicatii",
    "description": "Lorem ipsum",
    "add": "Adauga aplicatie",
    "all": "Toate aplicatiile",
    "tabs": {
      "overview": "Prezentare generala aplicatii",
      "requests": "Cereri acces aplicatii"
    },
    "list": {
      "load_error": "Eroare la incarcarea aplicatiilor",
      "access_error": "Eroare la modificarea accesului",
      "remove_error": "Eroare la stergerea aplicatiei",
      "remove_success": "Aplicatie eliminata cu succes",
      "view": "Vizualizeaza aplicatie",
      "activate": "Activeaza aplicatie",
      "restrict": "Dezactiveaza temporar",
      "type": "Tip aplicatie",
      "status": "Status",
      "remove": "Elimina definitiv",
      "confirmation": "Esti sigur ca doresti stergerea applicatiei?",
      "description": "Lorem Ipsum is simply dummy text of the printing and typesetting industry. Lorem Ipsum has been the industry's standard dummy text ever since the 1500s, when an unknown printer took a galley of type and scrambled it to make a type specimen book"
    },
    "create": {
      "error": "Eroare la crearea aplicatiei",
      "success": "Aplicatie creata cu succes",
      "description": "Lorem ipsum",
      "edit": "Editare pagina aplicatie",
      "generate": "Generare pagina aplicatie",
      "general": "Date generale",
      "logo": "Logo aplicatie",
      "upload": "Incarca logo",
      "logo_descr": "Incarca logo-ul aplicatiei tale, la o calitate caat mai buna.",
      "steps": "Pasi pentru adaugarea aplicatiei",
      "steps_descr": "Lorem ipsum",
      "step_add": "Adauga mai multi pasi",
      "step_delete": "Sterge pas"
    },
    "type": {
      "independent": "Website independent",
      "data": "Colecteaza date din ONGHub",
      "simple": "Necesita login simplu",
      "standalone": "Necesita login cu configurare"
    },
    "status": {
      "active": "Activ",
      "disabled": "Inactiv",
      "restricted": "Restrictionat",
      "pending": "In asteptare"
    },
    "header": {
      "name": "Aplicatie",
      "type": "Tip aplicatie",
      "status": "Status"
    },
    "config": {
      "name": {
        "required": "Numele aplicatiei este obligatoriu",
        "max": "Numele aplicatiei nu poate sa aiba mai mult de 100 de caractere",
        "min": "Numele aplciatiei nu poate sa aiba mai putin de 3 caractere",
        "invalid": "Numele aplicatiei are un format invalid",
        "label": "Denumirea aplicatiei*",
        "helper": "Alege o denumire de maxim 100 de caractere"
      },
      "type": {
        "label": "Tipul aplicatiei*",
        "required": "Tipul aplicatiei este obligatoriu"
      },
      "short": {
        "required": "Descrierea scurta este obligatorie",
        "max": "Descrierea scurta poate sa aiba maxim 120 de caractere",
        "min": "Descrierea scruta poate sa aiba minim 50 de caractere",
        "label": "Descriere scurta",
        "helper": "Maximum 250 de caractere"
      },
      "description": {
        "required": "Descrierea este obligatorie",
        "max": "Descrierea poate sa aiba maxim 700 de caractere",
        "min": "Descrierea poate sa aiba minim 200 de caractere",
        "label": "Descriere extinsa aplicatie*",
        "helper": "Maximum 700 de caractere"
      },
      "website": {
        "label": "Link catre website prezentare aplicatie*",
        "required": "Link-ul catre website este obligatoriu"
      },
      "login_link": {
        "label": "Link login automat*",
        "required": "Link-ul catre pagina de login este obligatoriu"
      },
      "video_link": {
        "label": "Link video prezentare*",
        "helper": "URL-ul trebuie sa fie de forma embed de pe YT. (exemplu: https://www.youtube.com/embed/r23xQuM7jVo)",
        "required": "Link-ul catre prezentarea video este obligatoriu"
      },
      "pulling_type": {
        "label": "Tip de date pentru pulling app",
        "options": {
          "practice_program": "Programe de practica",
          "civic_service": "Servicii"
        }
      },
      "step": {
        "required": "Pasul este obligatoriu",
        "invalid": "Pasul are un format invalid",
        "label": "Pas"
      }
    },
    "request_modal": {
      "approve": {
        "title": "Aproba",
        "description": "Esti sigur ca doresti sa aprobi solicitarea?",
        "confirm": "Da, aprob solicitarea"
      },
      "reject": {
        "title": "Respinge",
        "description": "Esti sigur ca doresti sa respingi solicitarea?",
        "confirm": "Respinge solicitarea"
      }
    },
    "request_header": {
      "name": "Aplicatie",
      "ong": "Organizatie",
      "created_on": "Data solicitarii"
    },
    "requests": {
      "load_error": "Eroare la incarcarea solicitariilor.",
      "status_error": "Eroare la schimbarea statusului",
      "view": "Vizualizeaza aplicatie",
      "aprove": "Aproba",
      "reject": "Respinge",
      "status_update": "Status actualizat",
      "requests": "Solicitari",
      "date_added": "Data adaugarii"
    },
    "form": {
      "title": "Date generale",
      "subtitle": "This information will be displayed publicly so be careful what you share",
      "logo": "Logo aplicatie",
      "upload_logo": "Incarca logo",
      "upload_description": "Lorem ipsum. Încarcă logo-ul organizației tale, la o calitate cât mai bună.",
      "steps_title": "Pasi pentru adaugarea aplicatiei",
      "steps_subtitle": "This information will be displayed publicly so be careful what you share",
      "more_steps": "Adauga mai multi pasi",
      "delete_step": "Sterge pas"
    }
  },
  "app": {
    "title": "Aplicatie",
    "tabs": {
      "description": "Descriere",
      "list": "Lista ONG-uri"
    },
    "details": {
      "website": "Vezi website",
      "how_to": "Cum poti folosi aplicatia pentru organizatia ta",
      "request": "Solicita aplicatia",
      "description": "Descriere",
      "video": "Video prezentare",
      "request_error": "Solicitarea nu a putut fi trimisa",
      "request_successful": "Solicitare trimisa cu succes",
      "add": "Adauga aplicatie",
      "remove_success": "Aplicatie eliminata cu succes",
      "restricted": "Accesul la aplicatie a fost restrictionat",
      "auto": "Aplicatia este adaugata automat la crearea contului ONG Hub si nu poate fi dezactivata.",
      "delete": "Elimina aplicatie",
      "contact": "Te vom contacta in 24-48 de ore.",
      "active": "Aplicatia este activa pentru organizatia ta.",
      "define_active": "Lorem ipsum. Ce inseamna faptul ca aplicatia este activa. Conform cu nevoile ONG-ului tau. Un membru al echipei Code for Romania te va contacta pentru detalii suplimentare in cel mai scurt timp, pe emailul persoanei de contact mentionat in profilul tau de organizatie. Iti multumim!",
      "open": "Deschide aplicatia",
      "pending": "Solicitarea ta asteapta aprobare.",
      "configure": "Aplicatia aceasta trebuie instalata si configurata conform cu nevoile ONG-ului tau. Un membru al echipei Code for Romania te va contacta pentru detalii suplimentare in cel mai scurt timp, pe emailul persoanei de contact mentionat in profilul tau de organizatie. Iti multumim!",
      "cancel": "Anuleaza solicitare",
      "restore": "Contacteaza-ne pentru restituirea accesului!",
      "close_button": "Elimina aplicatia",
      "close_title": "Esti sigur ca doresti eliminarea aplicatiei?",
      "close_description": "Closing the NGO Hub account means that you will no longer have access to the applications provided through this portal. If you want to close the account permanently, press the button below and our team will contact you to complete the process.",
      "another_description": "Descriere aplicatie",
      "pending_removal": "Aplicatia a fost marcata pentru a fi stearsa",
      "disabled": {
        "title": "Accesul la aplicatie este indisponibil momentan",
        "description": "Vom reveni cu noutati in curand."
      },
      "practice_program": {
        "redirect_to_site": "Vezi profilul tau pe Practice4Good",
        "redirect_to_practice_programs": "Gestioneaza servicii"
      },
      "services": {
        "redirect_to_site": "Vezi profilul tau pe Centrul Civic",
        "redirect_to_services": "Gestioneaza servicii"
      }
    },
    "list_header": {
      "name": "ONG",
      "user_count": "Utilizatori Individuali",
      "created_on": "Data adaugare",
      "access": "Access"
    },
    "list": {
      "load_error": "Eroare la incarcarea organizatiilor",
      "title": "Lista ONG-uri",
      "activate": "Activeaza aplicatie",
      "restrict": "Dezactiveaza aplicatie",
      "remove": "Elimina definitiv"
    }
  },
  "header": {
    "enter": "Intra in cont",
    "my_account": "Contul meu",
    "log_out": "Log out"
  },
  "my_apps": {
    "title": "Aplicatiile mele",
    "subtitle": "Lorem oppossum.",
    "open": "Deschide",
    "more": "Mai mult"
  },
  "requests": {
    "title": "Solicitari acces",
    "subtitle": "Lorem oppossum.",
    "load_error": "Eroare la incarcarea solicitarilor",
    "status_erorr": "Eroare la schimbarea statusului",
    "status_update": "Status actualizat",
    "solved": "Solicitare solutionata",
    "description": "Lorem ipsum",
    "reject": "Respinge",
    "approve": "Aproba",
    "view_form": "Vizualizeaza formular",
    "requests": "Solicitari",
    "created_on": "Data adaugarii",
    "data_pending": "Datele de mai jos corespund unei solicitari in curs de aprobare.",
    "modals": {
      "approve": {
        "title": "Aproba si trimite confirmarea",
        "description": "In urma aprobarii, ONG-ul va primi un e-mail de confirmare pe adresa oferita la inregistrare si un link pe care il poate accesa pentru a finaliza procesul si a avea acces în platforma.Esti sigur ca aprobi?",
        "confirm": "Da, aprob solicitarea"
      },
      "reject": {
        "title": "Respinge si trimite email",
        "description": "In urma respingerii, ONG-ul va primi un e-mail de confirmare pe adresa oferita la inregistrare. Esti sigur ca respingi?",
        "confirm": "Respinge solicitarea"
      }
    },
    "constants": {
      "approved": "Aprobat",
      "rejected": "Respins",
      "pending": "In procesare"
    },
    "header": {
      "org_name": "Organizatie",
      "name": "Nume",
      "email": "Email",
      "phone": "Telefon",
      "status": "Status",
      "created_on": "Data adaugarii",
      "status_error": "Eroare"
    }
  },
  "routes": {
    "dashboard": "Tablou de bord",
    "organization": "Organizatia mea",
    "apps": "Aplicatiile mele",
    "users": "Utilizatori",
    "store": "Toate aplicatiile",
    "organizations": "ONG-uri",
    "requests": "Solicitari Acces",
    "practice_programs": "Programe de Practica"
  },
  "dashboard": {
    "title": "Dashboard",
    "about": "Despre ONGHub",
    "statistics": {
      "mean_number_of_users": "Numar mediu de utiliatori per organizatie",
      "number_of_active_organizations": "Organizatii active in ONG Hub",
      "number_of_apps": "Aplicatii disponibile",
      "number_of_pending_requests": "Cereri inscriere organizatii in asteptare",
      "number_of_updated_organizations": "Numar de organizatii cu datele actualizate",
      "number_of_users": "Numar total de utilizatori individuali",
      "next_update": "Următoarea actualizare de date va fi necesară la 30 Iunie 2023.",
      "active_apps": "Aplicații active",
      "view_active_apps": "Vezi aplicatii active",
      "active_users": "Utilizatori în orgaizație",
      "handle_users": "Gestioneaza utilizatori",
      "view_data": "Vizualizeaza datele",
      "updated_data": "Datele organizației sunt actualizate",
      "outdated_data": "Datele organizației sunt actualizate",
      "error": "Eroare la preluarea datelor",
      "active_organizations": "Organizatii active",
      "inactive_organizations": "Organizatii inactive",
      "accepted_requests": "Cereri acceptate",
      "rejected_requests": "Cereri refuzate",
      "organization_chart": "Organizatii in ONG Hub",
      "request_chart": "Cereri inscriere in ONG Hub",
      "organization_statistics_error": "Eroare la incarcarea statisticilor despre organizatie",
      "requests_statistics_error": "Eroare la incarcarea statisticilor despre cereri in organizatie",
      "user_list": "Lista utilizatori",
      "filter": {
        "yearly": "Din totdeauna",
        "monthly": "Lunar",
        "daily": "Zilnic"
      }
    },
    "activity_title": "Organizație activă în ONG Hub din",
    "last_updated_on": "Ultima actualizare de date"
  },
  "civic_center_service": {
    "wrapper": {
      "title": "Serviciile mele",
      "description": "Lorem ipsum",
      "add_button": "Adauga Serviciu"
    },
    "list": {
      "error": "Eroare la incarcarea listei"
    },
    "add": {
      "title": "Adauga Serviciu",
      "card_title": "Descriere Serviciu"
    },
    "edit": {
      "title": "Modifica Serviciu",
      "card_title": "Descriere Serviciu"
    },
    "form": {
      "section": {
        "online": {
          "title": "Access online",
          "description": "Lorem Ipsum is simply dummy text of the printing and typesetting industry. Lorem Ipsum has been the industry's standard dummy text ever since the 1500s"
        },
        "email_or_phone": {
          "title": "Access prin email sau telefon",
          "description": "Lorem Ipsum is simply dummy text of the printing and typesetting industry. Lorem Ipsum has been the industry's standard dummy text ever since the 1500s"
        },
        "physical": {
          "title": "Access prin prezentare la locatie",
          "description": "Lorem Ipsum is simply dummy text of the printing and typesetting industry. Lorem Ipsum has been the industry's standard dummy text ever since the 1500s"
        }
      },
      "name": {
        "required": "Denumirea serviciului este obligatoriu",
        "min": "Denumirea nu poate sa aiba mai putin de 3 caractere",
        "max": "Denumirea nu poate sa aiba mai mult de 50 caractere",
        "pattern": "Denumirea nu are formatul valid.",
        "label": "Denumirea serviciului*",
        "helper": "",
        "placeholder": "Denumirea serviciului"
      },
      "location": {
        "required": "Locatia este obligatorie",
        "label": "Locatia unde este disponibil serviciul*",
        "helper": "",
        "placeholder": "Bucuresti"
      },
      "start_date": {
        "required": "Data inceput este oblicatorie",
        "label": "Data inceput serviciu*",
        "helper": "",
        "placeholder": "31.12.2999"
      },
      "end_date": {
        "label": "Data sfarsit serviciu*",
        "helper": "",
        "placeholder": "31.12.2999",
        "start_date_after_end_date": "Data sfarsit nu poate fi mai mica decat data de inceput"
      },
      "is_period_not_determined": {
        "label": "Perioada nedeterminata",
        "helper": ""
      },
      "short_description": {
        "required": "Descrierea este obligatorie",
        "min": "Descrierea nu poate sa aiba mai putin de 200 caractere",
        "max": "Descrierea nu poate sa aiba mai mult de 250 caractere",
        "pattern": "Descrierea nu are formatul valid.",
        "label": "Descriere scurta serviciu*",
        "helper": "Descriere serviciu oferit in 200-250 caractere",
        "placeholder": "Lorem ipsum"
      },
      "long_description": {
        "required": "Descrierea este obligatorie",
        "min": "Descrierea nu poate sa aiba mai putin de 3 caractere",
        "max": "Descrierea nu poate sa aiba mai mult de 3000 caractere",
        "pattern": "Descrierea nu are formatul valid.",
        "label": "Descriere extinsa serviciu*",
        "helper": "Adauga o descriere cat mai cuprinzatoare a serviciului oferit",
        "placeholder": "Lorem ipsum"
      },
      "domains": {
        "required": "Domeniul este obligatoriu",
        "label": "Domenii*",
        "helper": "Selecteaza minim un domeniu"
      },
      "age_category": {
        "label": "Categorie varsta*",
        "helper": "Selecteaza minim o categorie de varsta, sau pe toate",
        "required": "Categoria de varsta este oblicatorie"
      },
      "online": {
        "toggle": {
          "label": "Serviciul poate fi accesat online"
        },
        "link": {
          "required": "Link-ul este obligatoriu",
          "pattern": "Formatul link-ului este invalid.",
          "label": "Link catre pagina de access (buton)*",
          "helper": "Adauga linkul prin care oricine poate accesa acest serviciu.",
          "placeholder": ""
        },
        "description": {
          "required": "Descrierea este obligatorie",
          "max": "Descrierea nu poate sa aiba mai mult de 1000 caractere",
          "pattern": "Descrierea nu are formatul valid.",
          "label": "Descriere access online",
          "placeholder": "Lorem ipsum"
        }
      },
      "email_or_phone": {
        "toggle": {
          "label": "Serviciul poate fi accesat prin telefon sau e-mail"
        },
        "phone": {
          "required": "Numarul de telefon este obligatoriu",
          "min": "Numarul de telefon nu poate sa aiba mai putin de 10 caractere",
          "max": "Numarul de telefon nu poate sa aiba mai mult de 15 caractere",
          "pattern": "Numarul de telefon are un format invalid",
          "helper": "Numarul de telefon la care solicitantul poate solicita serviciul",
          "label": "Telefon*"
        },
        "email": {
          "required": "Email-ul este obligatoriu",
          "max": "Email-ul nu poate sa aiba mai mult de 50 de caractere",
          "pattern": "Email-ul are un format invalid",
          "helper": "Adresa de e-mail la care solicitantul poate solicita serviciul",
          "label": "E-mail*"
        },
        "description": {
          "required": "Descrierea este obligatorie",
          "max": "Descrierea nu poate sa aiba mai mult de 1000 caractere",
          "pattern": "Descrierea nu are formatul valid.",
          "label": "Descriere access prin email",
          "placeholder": "Lorem ipsum"
        }
      },
      "physical": {
        "toggle": {
          "label": "Serviciul poate fi accesat prin prezentare la locatie"
        },
        "address": {
          "required": "Adresa este obligatorie",
          "max": "Adresa nu poate sa aiba mai mult de 300 caractere",
          "pattern": "Adresa nu are formatul valid.",
          "label": "Adresa serviciu*",
          "helper": "Introduceti locatia exacta de unde o persoana poate accesa serviciul"
        },
        "description": {
          "required": "Descrierea este obligatorie",
          "max": "Descrierea nu poate sa aiba mai mult de 1000 caractere",
          "pattern": "Descrierea nu are formatul valid.",
          "label": "Descriere access fizic",
          "placeholder": "Lorem ipsum",
          "helper": "Mentioneaza orele de progeam sau daca este necesar ca solicitantul sa aduca ceva, maxim 250 caractere"
        }
      },
      "access": {
        "mandatory": "Cel putin un tip de access este obligatoriu"
      }
    },
    "feedback": {
      "success_create": "Serviciul a fost creat!",
      "success_update": "Serviciul a fost modificat cu success!",
      "success_delete": "Serviciul a fost sters",
      "error_create": "Eroare la crearea serviciului",
      "error_update": "Eroare la modificarea serviciului",
      "error_delete": "Eroare la stergerea serviciului"
    },
    "details": {
      "available": "Disponibil",
      "age_category": "Categorie de varsta",
      "domains": "Domenii",
      "email": "E-mail",
      "phone": "Telefon",
      "address": "Adresa",
      "access": {
        "online": {
          "title": "Online",
          "description": "Lorem Ipsum is simply dummy text of the printing and typesetting industry. Lorem Ipsum has been the industry's standard dummy text ever since the 1500s,"
        },
        "email_or_phone": {
          "title": "Prin e-mail sau telefon",
          "description": "Lorem Ipsum is simply dummy text of the printing and typesetting industry. Lorem Ipsum has been the industry's standard dummy text ever since the 1500s,"
        },
        "physical": {
          "title": "Prin prezentare la adresa",
          "description": "Lorem Ipsum is simply dummy text of the printing and typesetting industry. Lorem Ipsum has been the industry's standard dummy text ever since the 1500s,"
        }
      },
      "delete_modal": {
        "title": "Sterge Serviciu",
        "description": "Lorem Ipsum is simply dummy text of the printing and typesetting industry"
      }
    }
  },
  "practice_program": {
    "add": {
      "title": "Adauga program de practica",
      "card_title": "Descriere Program"
    },
    "edit": {
      "title": "Modifica program de practica",
      "card_title": "Descriere Program"
    },
    "form": {
      "title": {
        "required": "Titlul programului este obligatoriu",
        "min": "Titlul nu poate sa aiba mai putin de 3 caractere",
        "max": "Titlul nu poate sa aiba mai mult de 50 caractere",
        "pattern": "Titlul nu are formatul valid.",
        "label": "Titlu program de practica*",
        "helper": "",
        "placeholder": "Program de Practica"
      },
      "location": {
        "required": "Orasul este obligatoriu",
        "label": "Oras*",
        "helper": "",
        "placeholder": "Bucuresti"
      },
      "deadline": {
        "label": "Deadline aplicare",
        "helper": "",
        "placeholder": "31.12.2999"
      },
      "description": {
        "required": "Descrierea este obligatorie",
        "min": "Descrierea nu poate sa aiba mai putin de 3 caractere",
        "max": "Descrierea nu poate sa aiba mai mult de 3000 caractere",
        "pattern": "Descrierea nu are formatul valid.",
        "label": "Descrierea program de practica*",
        "helper": "",
        "placeholder": "Lorem ipsum"
      },
      "start_date": {
        "required": "Data inceput este oblicatorie",
        "label": "Data inceput program de practica*",
        "helper": "",
        "placeholder": "31.12.2999"
      },
      "end_date": {
        "label": "Data sfarsit program de practica*",
        "helper": "",
        "placeholder": "31.12.2999",
        "start_date_after_end_date": "Data sfarsit nu poate fi mai mica decat data de inceput"
      },
      "is_period_not_determined": {
        "label": "Perioada nedeterminata",
        "helper": ""
      },
      "min_working_hours": {
        "required": "Campul este obligatoriu",
        "min": "Campul nu poate fi mai mic decat 0",
        "label": "Numar ore (minim)",
        "helper": "",
        "placeholder": "0"
      },
      "max_working_hours": {
        "required": "Campul este obligatoriu",
        "min": "Campul nu poate fi mai mic decat 0",
        "label": "Numar ore (maxim)",
        "helper": "",
        "placeholder": "0",
        "min_larger_than_max": "Numarul maxim de ore lucrate nu poate fi mai mic decat numarul minim de ore lucrate"
      },
      "link": {
        "pattern": "Formatul link-ului este invalid.",
        "label": "Link catre pagina de aplicare (button)",
        "helper": "Adauga link-ul prin care oricine poate aplica la programul de practica",
        "placeholder": "www.google.com"
      },
      "domains": {
        "required": "Domeniul este obligatoriu",
        "label": "Domenii*",
        "helper": "Selecteaza minim un domeniu"
      },
      "skills": {
        "label": "Participantul va invata (cuvinte cheie)",
        "helper": "Adauga abilitati pe care participantii la program vor avea ocazia sa le dezvolte in timpul programului",
        "placeholder": "Selecteaza/Adauga..."
      },
      "faculties": {
        "label": "Facultati",
        "helper": "Completeaza doar daca programul de practica este dedicat numai studentilor unor anumite facultati",
        "placeholder": "Selecteaza..."
      }
    },
    "list": {
      "title": "Programele mele de practica",
      "add_button": "Adauga program de practica"
    },
    "details": {
      "deadline": "Deadline aplicare",
      "deadline_unlimited": "nelimitat",
      "period": "Perioada program",
      "period_starting_with": "Incepand cu",
      "working_hours": "Numar de ore",
      "faculties": "Dedicat studentilor la",
      "domains": "Domenii",
      "skills": "Vei invata",
      "list_error": "Eroare la incarcarea datelor!",
      "delete_modal": {
        "title": "Sterge Program Practica",
        "description": "Lorem Ipsum is simply dummy text of the printing and typesetting industry"
      }
    },
    "feedback": {
      "success_create": "Programul de practica a fost creat!",
      "success_update": "Programul de practica a fost modificat cu success!",
      "success_delete": "Programul de practica a fost sters",
      "error_create": "Eroare la crearea programului de practica",
      "error_update": "Eroare la modificarea programului de practica",
      "error_delete": "Eroare la stergerea programului de practica"
    }
  },
  "feedback": {
    "title": "Feedback",
    "header": {
      "service_name": "Serviciu",
      "rating": "Rating",
      "interaction_date": "Data interactionarii",
      "feedback_author": "Autor",
      "created_on": "Data feedback"
    },
    "action": {
      "load_error": "Eroare la incarcarea feedback-urilor",
      "remove_error": "Eroare la stergerea feedback-ului",
      "remove_success": "Feedback sters cu succes"
    },
    "remove_modal": {
      "title": "Sterge feedback",
      "description": "Esti sigur ca doresti stergerea feedback-ului?"
    },
    "view_modal": {
      "details": "Detalii feedback",
      "author_name": "Nume autor feedback",
      "interaction_when": "Cand ati interactionat cu serviciul?",
      "interaction_how": "Cum a fost interactiunea ta cu acest serviciu?",
      "date_added": "Data acordarii feedback-ului"
    }
  }
}<|MERGE_RESOLUTION|>--- conflicted
+++ resolved
@@ -32,19 +32,17 @@
     "no_data": "Nu sunt date de afisat!",
     "show_more": "Vezi toate",
     "show_less": "Arata mai putin",
-<<<<<<< HEAD
     "upload": {
       "file": "Numai fisiere de tip PDF, DOC, DOCX, XLSX sunt permise pentru statutul organizatiei",
       "image": "Numai fisiere de tip PNG, JPG, JPEG sunt permise pentru logo",
       "size": "Dimensiunea maxima a fisierului este de 6 MB",
       "logo": "Eroare la incarcarea logo-ului",
       "statute": "Eroare la incarcarea statutului organizatiei"
-=======
+    },
     "filters": {
       "hide": "Ascunde filtre",
       "reset": "Reseteaza filtre",
       "show": "Filtre"
->>>>>>> 9323c061
     }
   },
   "menu": {
