{
  "common": {
    "close": "Închide",
    "year": "An",
    "status": "Status",
    "updated_on": "Ultima actualizare",
    "created_on": "Data adăugării",
    "save": "Salvează modificări",
    "back": "Înapoi",
    "edit": "Editează",
    "logo": {
      "update": "Logo-ul nu s-a putut actualiza",
      "load": "Logo-ul nu s-a putut încărca"
    },
    "delete_data": "Elimină date",
    "view": "Vizualizează",
    "delete": "Șterge",
    "error": "Eroare",
    "wrong": "Ceva nu a funcționat cum trebuie",
    "information": "Aceste informații vor fi publice, atenție la ce împărtășești.",
    "next": "Mai departe",
    "send": "Trimite",
    "invalid_url": "URL-ul are un format invalid",
    "processing": "Se procesează...",
    "loading": "Se încarcă...",
    "completion_status": {
      "completed": "Completat",
      "not_completed": "Necompletat"
    },
<<<<<<< HEAD
    "any": "Toate",
    "restricted": "Restrictionat",
=======
    "restricted": "Restricționat",
>>>>>>> 966289b0
    "active": "Activ",
    "inactive": "Inactiv",
    "no_data": "Nu există date de afișat",
    "show_more": "Vezi tot",
    "show_less": "Arată mai puțin",
    "upload": {
      "file": "Numai fișiere de tip PDF sunt permise pentru statutul organizației.",
      "image": "Numai fișiere de tip PNG, JPG, JPEG sunt permise pentru logo",
      "image_size": "Dimensiunea maximă pentru logo este de 6 MB",
      "document_size": "Dimensiunea maximă pentru statutul organizației este de 25 MB",
      "logo": "Eroare la încărcarea logo-ului",
      "statute": "Eroare la încărcarea statutului organizației"
    },
    "filters": {
      "hide": "Ascunde filtre",
      "reset": "Resetează filtre",
      "show": "Filtre"
    },
    "unavailable": "Indisponibil",
    "to_be_removed": "De eliminat",
    "decimal": "Valori cu decimale nu sunt permise.",
    "unknown_error": "A apărut o eroare necunoscută",
    "generic_error": "Eroare la procesarea datelor, cod: #{{code}}",
    "yes": "Da",
    "no": "Nu",
    "generic_invalid_form_error": "Oops! Nu ai completat toate datele necesare. Verifica valorile introduse."
  },
  "menu": {
    "information": "Informații",
    "collapse": "Restrânge meniul"
  },
  "pagination": {
    "rows_per_page": "Rânduri pe pagină",
    "range_separator_text": "din"
  },
  "empty": {
    "table": "Nu există date în tabel"
  },
  "account": {
    "password": "Parola a fost schimbată cu success.",
    "my_account": "Contul meu",
    "account_description": "Administrează profilul tău din NGO Hub. Pentru a schimba datele contului contactează administratorii platformei.",
    "settings": "Setări cont",
    "settings_description": "Datele asociate contului tău din NGO Hub. ",
    "change_password": "Schimbă parola",
    "name": "Nume",
    "email": "E-mail cont",
    "send_mail": "Trimite E-Mail",
    "wrong_password": "Parolele nu se potrivesc",
    "close": {
      "account": "Închide contul",
      "title": "Confirmă închiderea contului",
      "description": "După închiderea contului NGO Hub nu vei mai avea acces în aplicațiile puse la dispoziție prin intermediul acestui portal. Dacă dorești să închizi contul definitiv, apasă butonul de mai jos iar echipa noastră te va contacta pentru a finaliza procesul."
    },
    "inactive": "Ups! Contul tău este inactiv.",
    "no_access": "Nu mai ai access în ONGHub. Pentru mai multe detalii, contactează administratorul platformei",
    "back": "Înapoi la website",
    "config": {
      "old": {
        "required": "Parola actuală este obligatorie.",
        "invalid": "Parola actuală nu are formatul valid.",
        "label": "Parola actuală*"
      },
      "new": {
        "required": "Parola nouă este obligatorie",
        "invalid": "Parola nouă este invalidă",
        "label": "Parola nouă*"
      },
      "match": "Confirmă parola nouă*"
    },
    "restricted": "Cont restricționat"
  },
  "organization": {
    "error": "Datele despre organizație nu s-au putut încărca",
    "my_organization": "Organizația mea",
    "description": "Administrează de aici profilul tău de organizație pentru a putea accesa aplicațiile disponibile.",
    "description_admin": "Administrează de aici profilul tău de organizație pentru a putea accesa aplicațiile disponibile.",
    "description_request": "Administrează de aici profilul tău de organizație pentru a putea accesa aplicațiile disponibile.",
    "no_access": "Organizația ta a fost restricționată. Pentru mai multe detalii, contactează echipa noastră gratuit prin e-mail la",
    "inactive": "Ups! Organizația ta este inactivă.",
    "back": "Înapoi la website",
    "send_mail": "Trimite E-Mail",
    "restricted": "Organizație restricționată",
    "type": {
      "association": "Asociație",
      "foundation": "Fundație",
      "federation": "Federație"
    },
    "tabs": {
      "overview": "Vedere de ansamblu",
      "general": "Date generale",
      "activity": "Activitatea organizației",
      "legal": "Informații legale",
      "financial": "Informații financiare",
      "open_data": "ONG-ul în numere",
      "my_applications": "Aplicațiile mele",
      "practice_programs": "Programe de practică",
      "services": "Servicii"
    },
    "save_error": "Organizația nu s-a putut salva",
    "data_update": "Te rugăm să actualizezi datele din această secțiune la un interval stabilit de timp.",
    "modal": {
      "cancel": "Anulează modificările",
      "close": "Închide",
      "save": "Salvează"
    },
    "create": {
      "congratulations": "Felicitări",
      "success": "Ai completat cu succes formularul de aplicare pentru NGO Hub. Confirmarea aplicării și o copie a formularului completat au fost trimise pe adresa de e-mail indicată. Vom verifica aplicația și te vom contacta în cel mai scurt timp pentru a finaliza procesul de implementare al NGO Hub pentru organizația ta.",
      "again": "Încearcă din nou",
      "steps": {
        "first": "Pasul 1",
        "account": "Date cont",
        "second": "Pasul 2",
        "general": "Date generale",
        "third": "Pasul 3",
        "activity": "Activitate",
        "fourth": "Pasul 4",
        "legal": "Informații legale"
      },
      "errors": {
        "REQ_001": "Există deja un utilizator cu acest e-mail sau cu acest număr de telefon.",
        "REQ_007": "Există deja o organizație cu acest CUI",
        "REQ_008": "Există deja o organizație cu acest RAF",
        "REQ_009": "Există deja o organizație cu această denumire",
        "REQ_010": "Există deja o organizație cu acest alias",
        "REQ_011": "Există deja o organizație cu acest e-mail",
        "REQ_012": "Există deja o organizație cu acest număr de telefon",
        "REQ_002": "Există deja o cerere cu acest e-mail sau cu acest număr de telefon.",
        "ORG_026": "Eroare la actualizarea datelor generale"
      }
    },
    "filters": {
      "incomplete": "Incomplet",
      "updated": "Actualizat",
      "any": "Toate"
    },
    "create_config": {
      "name": {
        "required": "Numele și prenumele sunt obligatorii",
        "max": "Numele și prenumele nu pot avea mai mult de 100 de caractere",
        "min": "Numele și prenumele nu pot avea mai puțin de 5 caractere",
        "invalid": "Datele introduse în câmpul Nume și prenume au un format invalid",
        "label": "Nume și prenume*"
      },
      "phone": {
        "required": "Numărul de telefon este obligatoriu",
        "min": "Numărul de telefon nu poate avea mai puțin de 10 caractere",
        "max": "Numărul de telefon nu poate avea mai mult de 15 caractere",
        "invalid": "Numărul de telefon are un format invalid",
        "label": "Telefon*"
      },
      "email": {
        "required": "E-mail-ul este obligatoriu",
        "max": "E-mail-ul nu poate avea mai mult de 50 de caractere",
        "invalid": "E-mail-ul are un format invalid",
        "label": "E-mail"
      }
    },
    "restrict": {
      "title": "Confirmă ștergerea contului organizației din NGO Hub?",
      "description": "Eliminarea organizației din NGO Hub înseamnă că nu vei mai avea acces în aplicațiile puse la dispoziție prin intermediul acestui portal, iar datele se vor pierde. Dacă vrei să elimini definitiv organizația, apăsă butonul de mai jos iar echipa noastră te va contacta pentru a finaliza procesul.",
      "confirm": "Șterge organizația",
      "request_success": "Cerere trimisă cu succes",
      "request_error": "Eroare la trimiterea cererii de ștergere a organizației"
    }
  },
  "general": {
    "title": "Date generale",
    "title_information": "Aceste informatii vor fi publice, atentie la ce impartasesti.",
    "logo": {
      "name": "Logo organizație",
      "upload": "Încarcă logo",
      "description": "Încarcă logo-ul organizației tale, la o calitate cât mai bună. Dimensiune recomandată - latura mică minim 1000 px. Fișiere acceptate: jpeg, png."
    },
    "contact": {
      "name": "Persoana de contact în relația cu NGO Hub",
      "description": "Completează cu datele persoanei care va păstra legătura dintre organizație și NGO Hub. Aceste informații nu vor fi afișate public."
    },
    "social": "Comunicare și social media",
    "social_information": "Aceste informatii vor fi publice, atentie la ce impartasesti.",
    "fundraising": "Strângere de fonduri",
    "fundraising_information": "Aceste informatii vor fi publice, atentie la ce impartasesti.",
    "config": {
      "name": {
        "required": "Numele organizației este obligatoriu",
        "max": "Numele organizației poate avea maxim 100 de caractere.",
        "min": "Numele organizației poate avea minim 3 caractere.",
        "invalid": "Numele organizației are un format invalid.",
        "label": "Denumirea organizației*",
        "helper": "Numele organizației așa cum apare în documentele legale."
      },
      "alias": {
        "required": "Aliasul organizației este obligatoriu",
        "max": "Aliasul organizației poate avea maxim 100 de caractere.",
        "min": "Aliasul organizației poate avea minim 3 caractere.",
        "invalid": "Aliasul organizației are un format invalid",
        "label": "Alias organizație*"
      },
      "type": {
        "label": "Tip organizație*",
        "required": "Tipul organizației este obligatoriu",
        "helper": ""
      },
      "email": {
        "required": "Email-ul este obligatoriu",
        "max": "Email-ul poate avea maxim 250 de caractere",
        "invalid": "Email-ul are un format invalid.",
        "label": "E-mail-ul de contact al organizație*",
        "helper": "Exemplu: contact@organizatie.ro"
      },
      "phone": {
        "required": "Numărul de telefon este obligatoriu",
        "min": "Numărul de telefon poate avea minim 10 caractere",
        "max": "Numărul de telefon poate avea maxim 15 caractere",
        "invalid": "Numărul de telefon are un format invalid",
        "label": "Telefonul de contact al organizație*",
        "helper": "Exemplu: numărul telefonului de la sediu"
      },
      "year": {
        "required": "Anul înființării este obligatoriu.",
        "max": "Anul înființării poate avea maxim 4 caractere",
        "label": "Anul înființării*"
      },
      "cui": {
        "required": "CUI-ul este obligatoriu",
        "max": "CUI-ul poate avea maxim 12 caractere",
        "min": "CUI-ul poate avea minim 2 caractere",
        "invalid": "CUI-ul are un format invalid",
        "label": "CUI/CIF*"
      },
      "raf": {
        "required": "Numărul RAF este obligatoriu",
        "max": "Numărul RAF poate avea maxim 20 de caractere",
        "min": "Numărul RAF poate avea minim 8 caractere",
        "invalid": "Numărul RAF are un format invalid",
        "label": "Număr de înregistrare în RAF*"
      },
      "city": {
        "required": "Orașul este obligatoriu",
        "label": "Oraș*"
      },
      "county": {
        "required": "Județul este obligatoriu",
        "label": "Județ*"
      },
      "short": {
        "required": "Descrierea scurta este obligatorie",
        "max": "Descrierea scurtă poate avea maxim 250 de caractere",
        "min": "Descrierea scrută poate avea minim 150 de caractere",
        "label": "Descrierea scurtă a organizație*",
        "helper": "Prezintă organizația în 150 - 250 de caractere. Această descriere va fi preluată împreună cu celelalte informații generale în ecosistemul NGO Hub."
      },
      "long": {
        "required": "Prezentarea este obligatorie",
        "max": "Prezentarea poate avea maxim 2000 de caractere",
        "min": "Prezentarea poate avea minim 500 de caractere",
        "label": "Prezentare detaliată a organizație*",
        "helper": "Adaugă o prezentare mai detaliată a organizației de maxim 2000 de caractere. Această prezentare va fi afișată pe paginile de prezentare a organizației din ecosistemul NGO Hub."
      },
      "contact": {
        "required": "Numele și prenumele sunt obligatorii",
        "max": "Numele și prenumele nu pot avea mai mult de 100 de caractere",
        "min": "Numele și prenumele nu pot avea mai puțin de 5 caractere",
        "invalid": "Datele introduse în câmpul Nume și prenume au un format invalid",
        "label": "Nume și prenume*"
      },
      "contact_email": {
        "required": "Email-ul contactului este obligatoriu",
        "max": "Email-ul contactului poate avea maxim 50 de caractere",
        "invalid": "Email-ul contactului are un format invalid",
        "label": "Email*"
      },
      "contact_phone": {
        "required": "Numărul de telefon este obligatoriu",
        "max": "Numărul de telefon poate avea maxim 15 caractere",
        "min": "Numărul de telefon poate avea minim 10 caractere",
        "invalid": "Numărul de telefon are un format invalid",
        "label": "Telefon*"
      },
      "website": {
        "required": "Website-ul este obligatoriu",
        "invalid": "Website-ul are un format invalid",
        "label": "Website*"
      },
      "facebook": "Pagina de Facebook este obligatorie",
      "donation": "Pagina de donații",
      "redirect": "Link către pagina organizației de pe Redirecționează.ro",
      "sms": {
        "length": "SMS-ul pentru donații trebuie să aibă 4 caractere",
        "invalid": "SMS-ul pentru donații are un format invalid",
        "label": "Donații prin SMS",
        "helper": "Completează, dacă ai un mecanism de donare prin SMS, cu numărul la care se trimite SMS-ul."
      },
      "keyword": {
        "max": "Cuvântul cheie al SMS-ului poate avea maxim 10 caractere",
        "invalid": "Cuvântul cheie al SMS-ului are un format invalid",
        "label": "Cuvânt cheie SMS",
        "helper": "Completează cu textul care se trimite prin SMS pentru a dona."
      },
      "address": {
        "max": "Descrierea scurta poate avea maxim 100 de caractere",
        "label": "Adresa organizație",
        "helper": "Adresa la care isi desfășoară activitatea organizația",
        "placeholder": "Adresa organizație"
      }
    }
  },
  "activity": {
    "title": "Activitatea organizației",
    "domains": "Domenii și acoperire geografica",
    "domains_information": "Aceste informatii vor fi publice, atentie la ce impartasesti.",
    "fed_coal": "Federații și coaliții",
    "fed_coal_information": "Aceste informatii vor fi publice, atentie la ce impartasesti.",
    "branches": "Filiale și sucursale",
    "branches_information": "Aceste informatii vor fi publice, atentie la ce impartasesti.",
    "other": "Alte informații",
    "other_information": "Aceste informatii vor fi publice, atentie la ce impartasesti.",
    "config": {
      "field": "Câmpul este obligatoriu.",
      "domains": "Domenii de activitate*",
      "domains_helper": "Minim 1 domeniu de activitate.",
      "area": "Organizația îți desfășoară activitatea pe plan:",
      "area_helper": "Alege varianta care se potrivește",
      "cities": "Localități în care organizația derulează activități",
      "cities_helper": "Începe să scrii numele localității în câmpul de mai sus. Poți introduce oricâte localități sunt relevante pentru activitatea organizației.",
      "regions": "Regiuni în care organizația derulează activități",
      "regions_helper": "Alege din listă variantele care se aplică",
      "federations": {
        "part_of": "Organizația ta face parte din una sau mai multe federații?",
        "yes": "Da",
        "no": "Nu",
        "label": "Menționează-le mai jos*",
        "helper": ""
      },
      "coalitions": {
        "part_of": "Organizația ta face parte din una sau mai multe coaliții?*",
        "label": "Menționează-le mai jos*",
        "helper": ""
      },
      "international": {
        "part_of": "Organizația ta face parte dintr-o organizație internațională?*",
        "part_of_helper": "De exemplu, lorem ipsum. Help text.",
        "max": "Numele organizației poate avea maxim 100 de caractere.",
        "min": "Numele organizației poate avea minim 3 caractere.",
        "invalid": "Formatul este invalid.",
        "label": "Dacă organizația ta face parte dintr-o organizație internațională, menționeaz-o mai jos*",
        "helper": "Notează denumirea oficială conform cu registrul ONG."
      },
      "branches": {
        "has_any": "Organizația are filiale sau sucursale?*",
        "has_any_helper": "",
        "label": "Localități în care organizația are filiale sau sucursale*",
        "helper": "Începe să scrii numele localității în câmpul de mai sus. Poți introduce oricâte localități sunt relevante pentru activitatea organizației."
      },
      "social": {
        "label": "Organizația este acreditată ca furnizor de servicii sociale?*",
        "helper": "Acreditarea furnizorilor de servicii sociale se realizează conform Legii 197/2012."
      },
      "grants": {
        "label": "Oferi sau administrezi granturi pentru alte ONG-uri?*",
        "helper": ""
      },
      "public": {
        "label": "Organizația este recunoscută ca fiind de utilitate publică?*",
        "helper": "Conform Ordonanței 26/2000, o asociație sau o fundație poate fi recunoscută de Guvernul României ca fiind de utilitate publică. Acest statut se obține în urma unei cereri formulate de către organizație."
      }
    }
  },
  "legal": {
    "title": "Informații Legale",
    "title_information": "Aceste informatii vor fi publice, atentie la ce impartasesti.",
    "statute_error": "Nu s-a putut încărca statutul organizației",
    "representative": "Reprezentantul legal al organizației",
    "representative_information": "Aceste informatii vor fi publice, atentie la ce impartasesti.",
    "director": "Consiliul Director al organizației",
    "director_information": "Aceste informatii vor fi publice, atentie la ce impartasesti.",
    "dir_minimum": "Este obligatoriu să adaugi cel puțin 3 membri al Consiliului Director pentru a continua.",
    "add": "Adaugă un membru",
    "other": "Alte persoane relevante în organizație",
    "other_information": "Aceste informatii vor fi publice, atentie la ce impartasesti.",
    "statute": "Statutul organizației",
    "statute_information": "Aceste informatii vor fi publice, atentie la ce impartasesti.",
    "document": "Document",
    "file_name": "Statut_Organizație",
    "statute_upload": "Încarcă fișier",
    "modal": {
      "add": "Adaugă",
      "edit_director": "Editare membru Consiliu Director",
      "edit_director_information": "Aceste informații vor fi publice, atenție la ce împărtășești.",
      "add_director": "Adăugare membru Consiliu Director",
      "edit_relevant": "Editare altă persoană relevantă în organizație",
      "add_relevant": "Adăugare altă persoană relevantă în organizație",
      "edit_relevant_information": "Aceste informații vor fi publice, atenție la ce împărtășești."
    },
    "delete_director_modal": {
      "title": "Confirmă ștergerea membrului Consiliului Director",
      "description": "Ștergerea unui membru al Consiliului Director determină înlăturarea tuturor informațiile despre această persoană. Va fi nevoie să adaugi un nou membru al Consiliului Director pentru a putea merge mai departe."
    },
    "delete_other_modal": {
      "title": "Confirmă ștergerea persoanei",
      "description": "Ștergerea unei persoane relevante în organizației determină înlăturarea tuturor informațiile despre această persoană."
    },
    "delete_statute_modal": {
      "title": "Esti sigur ca doresti stergerea Statutului Organizatiei?",
      "description": "Lorem ipsum dolor, sit amet consectetur adipisicing elit. Maiores distinctio placeat ad optio in sapiente omnis aperiam expedita dolores? Ipsum cumque corporis error enim numquam, magnam cum explicabo voluptas officiis."
    },
    "header": {
      "name": "Nume și prenume",
      "role": "Rol",
      "email": "Email",
      "phone": "Telefon"
    },
    "legal_config": {
      "name": {
        "required": "Numele reprezentantului legal este obligatoriu.",
        "maxim": "Numele reprezentantului legal nu poate avea mai mult de 100 de caractere.",
        "minim": "Numele reprezentantului legal nu poate avea mai puțin de 5 caractere.",
        "invalid": "Numele reprezentantului legal are un format invalid.",
        "label": "Nume și prenume*"
      },
      "email": {
        "required": "Email-ul reprezentantului legal este obligatoriu.",
        "maxim": "Email-ul reprezentantului legal nu poate avea mai mult de 50 de caractere.",
        "invalid": "Email-ul are un format invalid.",
        "label": "Email*"
      },
      "phone": {
        "required": "Numărul de telefon al reprezentantului legal este obligatoriu.",
        "maxim": "Numărul de telefon al reprezentantului legal nu poate avea mai mult de 15 caractere.",
        "minim": "Numărul de telefon al reprezentantului legal nu poate avea mai puțin de 10 caractere.",
        "invalid": "Numărul de telefon are un format invalid.",
        "label": "Telefon"
      }
    },
    "director_config": {
      "name": {
        "required": "Numele membrului Consiliului Director este obligatoriu",
        "maxim": "Numele membrului Consiliului Director nu poate avea mai mult de 100 de caractere",
        "minim": "Numele membrului Consiliului Director nu poate avea mai puțin de 5 caractere.",
        "invalid": "Numele membrului Consiliului Director nu are un format valid.",
        "label": "Nume și prenume*"
      },
      "email": {
        "required": "Email-ul membrului Consiliului Director este obligatoriu.",
        "maxim": "Email-ul membrului Consiliului Director nu poate avea mai mult de 50 de caractere.",
        "invalid": "Email-ul membrului Consiliului Director are un format invalid.",
        "label": "Email*"
      },
      "phone": {
        "required": "Telefonul directorului este invalid.",
        "maxim": "Numărul de telefon al membrului Consiliului Directori nu poate avea mai mult de 15 caractere.",
        "minim": "Numărul de telefon al membrului Consiliului Director nu poate avea mai puțin de 10 caractere.",
        "invalid": "Numărul de telefon are un format invalid.",
        "label": "Telefon"
      }
    },
    "other_config": {
      "name": {
        "required": "Numele este obligatoriu.",
        "maxim": "Numele nu poate avea mai mult de 100 de caractere.",
        "minim": "Numele nu poate avea mai puțin de 5 caractere.",
        "invalid": "Numele are un format invalid.",
        "label": "Nume și prenume*"
      },
      "role": {
        "required": "Rolul este obligatoriu.",
        "maxim": "Rolul nu poate avea mai mult de 50 de caractere.",
        "minim": "Rolul nu poate avea mai puțin de 3 caractere.",
        "invalid": "Rolul are un format invalid.",
        "label": "Rol*"
      }
    },
    "errors": {
      "ORG_027": "Eroare la ștergerea documentului"
    }
  },
  "financial": {
    "save_error": "Eroare la salvarea datelor financiare",
    "data_update": "Te rugăm să actualizezi datele din această secțiune la un interval stabilit de timp.",
    "title": "Date Financiare",
    "report_row": "eMfRK%%%%%%%%%%%%%%%%%%%%%%%%%%%%%%%%%%%%%%%%%%",
    "modal": {
      "income": "Total Venituri",
      "expense": "Total Cheltuieli",
      "anaf": "*suma preluata automat din raportarea ANAF",
      "category_income": "Categorie Venituri",
      "category_expense": "Categorie cheltuieli",
      "sum": "Suma",
      "defalcat": "Total Defalcat",
      "unallocated": "nealocați",
      "excess": "surplus",
      "income_report": "Raportare Venituri",
      "income_report_information": "Aceste informații vor fi publice, atenție la ce împărtășești.",
      "expense_report": "Raportare Cheltuieli",
      "expense_report_information": "Aceste informații vor fi publice, atenție la ce împărtășești."
    },
    "header": {
      "report": "Raportare",
      "income": "Raportare venituri",
      "expense": "Raportare cheltuieli",
      "employees": "Angajați"
    },
    "common_config": {
      "minim": "Nu pot fi introduse valori negative.",
      "maxim": "Nu pot fi introduse valori mai mari de 9 cifre."
    },
    "income": {
      "membership": { "label": "Venituri din cotizatii", "info": "Venituri din cotizatii info" },
      "donations": { "label": "Venituri din donatii", "info": "Venituri din donatii info" },
      "percent": {
        "label": "Venituri din redirecționarea a 3.5% din impozitul pe venit%",
        "info": "Venituri din redirecționarea a 3.5% din impozitul pe venit% info"
      },
      "sponsorship": {
        "label": "Venituri din sponsorizări",
        "info": "Venituri din sponsorizări info"
      },
      "economic": {
        "label": "Venituri din activitatea economica",
        "info": "Venituri din activitatea economica info"
      },
      "other": { "label": "Alte venituri", "info": "Alte venituri info" },
      "financial": { "label": "Venituri financiare", "info": "Venituri financiare info" }
    },
    "expense": {
      "net": {
        "label": "Salarii nete (resurse umane)",
        "info": "Salarii nete (resurse umane) info"
      },
      "cas": {
        "label": "Contribuții CAS (resurse umane)",
        "info": "Contribuții CAS (resurse umane) info"
      },
      "economic": {
        "label": "Cheltuieli directe din activitatea economica",
        "info": "Cheltuieli directe din activitatea economica info"
      },
      "administrative": {
        "label": "Cheltuieli administrative",
        "info": "Cheltuieli administrative info"
      },
      "transport": { "label": "Transport și cazare", "info": "Transport și cazare info" },
      "catering": { "label": "Catering", "info": "Catering info" },
      "production": { "label": "Producție", "info": "Producție info" },
      "software": { "label": "Servicii software", "info": "Servicii software info" },
      "advertising": { "label": "Reclame și publicitate", "info": "Reclame și publicitate info" },
      "taxes": { "label": "Alte taxe", "info": "Alte taxe info" },
      "expense": { "label": "Alte cheltuieli", "info": "Alte cheltuieli info" }
    }
  },
  "open_data": {
    "load_error": "Datele nu s-au putut încărca",
    "download": "Descarcă lista",
    "upload": "Încarcă lista noua",
    "delete": "Elimină lista",
    "no_file": "Niciun fișier încărcat",
    "download_error": "Nu s-a putut descărca fișierul",
    "no_data": "Fișierul pe care l-ai încărcat nu conține date",
    "invalid": "Formatul fișierului este invalid",
    "report": {
      "title": "Sumar de activitate",
      "data_update": "Te rugăm să actualizezi datele din această secțiune la un interval stabilit de timp.",
      "volunteers": "Voluntari",
      "contractors": "Contractori",
      "activity": "Raport activitate",
      "not_available": "Nu este disponibil",
      "report": "Raport"
    },
    "partners": {
      "title": "Parteneri",
      "data_update": "Te rugăm să actualizezi datele din această secțiune la un interval stabilit de timp.",
      "list": "Lista parteneri",
      "count": "Număr parteneri",
      "download": "Descarca model de tabel parteneri"
    },
    "investors": {
      "title": "Finanțatori",
      "data_update": "Te rugăm să actualizezi datele din această secțiune la un interval stabilit de timp.",
      "list": "Lista finanțatori",
      "count": "Număr finanțatori",
      "download": "Descarca model de tabel finanțatori"
    },
    "modal": {
      "summary": "Sumar de activitate",
      "summary_information": "Aceste informații vor fi publice, atenție la ce împărtășești."
    },
    "config": {
      "volunt_negative": "Numărul de voluntari nu poate fi un număr negativ.",
      "volunt_maxim": "Numărul de voluntari nu poate avea mai mult de 6 cifre.",
      "contr_negative": "Numărul de contractori nu poate fi un număr negativ.",
      "contr_maxim": "Numărul de contractori nu poate avea mai mult de 6 cifre.",
      "link_invalid": "Formatul link-ului este invalid.",
      "link": "Link raport activitate",
      "volunteers": "Număr voluntari",
      "contractors": "Număr contractori",
      "volunteer_helper": "Numărul total al voluntarilor organizației în anul respectiv",
      "contractor_helper": "Numărul persoanelor care nu sunt angajate ale organizației dar contribuie la realizarea activităților pe baza contractelor de colaborare, drepturi de autor sau a prestărilor de servicii",
      "report_helper": "Adaugă link-ul către raportul de activitate al organizației pe anul anterior."
    }
  },
  "applications": {
    "active_apps": "Aplicații în folosință",
    "pending_app_requests": "Solicitări aplicații",
    "app_type": "Tip aplicație",
    "error": {
      "get_applications": "Eroare la încărcarea aplicațiilor",
      "get_requests": "Eroare la încărcarea cererilor",
      "restrict_application": "Eroare la restricționarea accesului",
      "restore_application": "Eroare la redarea accesului",
      "remove_application": "Eroare la ștergerea aplicației",
      "approve_request": "Eroare la aprobarea cererii",
      "reject_request": "Eroare la respingerea cererii"
    },
    "options": {
      "restore_access": "Redă accesul",
      "restrict_access": "Restricționează accesul",
      "remove_application": "Elimină aplicația",
      "approve_request": "Aprobă",
      "reject_request": "Respinge"
    },
    "remove_app_modal": {
      "title": "Confirmă ștergerea aplicației",
      "description": "76b%%%%%%%%%%%%%%%%%%%%%%%%%%%%%%%%%%%%%%%%%%"
    },
    "reject_request_modal": {
      "title": "Confirmă respingerea cererii",
      "description": "ji3%%%%%%%%%%%%%%%%%%%%%%%%%%%%%%%%%%%%%%%%%%"
    }
  },
  "user": {
    "title": "Utilizatori",
    "subtitle": "Administrează de aici conturile de utilizatori. Poți adăuga utilizatori noi și edita sau restricționa utilizatorii deja existenți.",
    "add": "Adaugă Utilizator",
    "not_found": "Utilizatorul nu există în baza de date",
    "failure_email": "Există deja un utilizator cu acest e-mail",
    "failure_phone": "Există deja un utilizator cu acest număr de telefon",
    "tabs": {
      "users": "Utilizatori",
      "invites": "Invitații trimise"
    },
    "create": {
      "success": "Utilizator creat cu succes",
      "failure": "Utilizatorul nu a putut fi creat",
      "invite": "Trimite invitație"
    },
    "edit": {
      "load_error": "Nu s-a putut încărca utilizatorul cu id-ul",
      "success": "Utilizator actualizat cu succes",
      "failure": "Utilizatorul nu a putut fi actualizat"
    },
    "list": {
      "load_error": "Eroare la încărcarea utilizatorilor",
      "restrict_error": "Eroare la restricționarea accesului",
      "restore_error": "Eroare la restituirea accesului",
      "remove_error": "Eroare la ștergerea utilizatorului",
      "restrict": "Restricționează temporar",
      "give_access": "Redă accesul",
      "permanent": "Elimină definitiv",
      "restore_success": "Acces restituit pentru utilizatorul",
      "remove_success": "S-a șters cu succes utilizatorul cu id-ul",
      "restrict_success": "Acces restricționat pentru utilizatorul",
      "date": "Data adăugării",
      "confirmation": "Confirmă ștergerea utilizatorului",
      "description": "După ștergerea utilizatorului, acesta nu va mai avea acces în NGO Hug și toate informațiile despre acel cont vor fi eliminate.",
      "download": "Descarcă tabelul",
      "access_to_app": "Acces la aplicatii"
    },
    "invites": {
      "title": "Lista cu invitații",
      "load_error": "Eroare la încărcarea invitațiilor",
      "resend_error": "Eroare la retrimiterea invitației",
      "remove_error": "Eroare la ștergerea utilizatorului",
      "resend_success": "Invitație re-trimisă cu succes",
      "resend": "Retrimite",
      "remove_success": "S-a șters cu succes utilizatorul",
      "confirmation": "Confirmă ștergerea utilizatorului",
      "description": "După ștergerea utilizatorului, acesta nu va mai avea acces în NGO Hug și toate informațiile despre acel cont vor fi eliminate."
    },
    "create_org": {
      "title": "Persoana de contact în relația cu NGO Hub"
    },
    "filters": {
      "active": "Activ",
<<<<<<< HEAD
      "restricted": "Restrictionat",
      "any": "Toate",
      "all": "Toate"
=======
      "restricted": "Restricționat"
>>>>>>> 966289b0
    },
    "list_header": {
      "name": "Nume",
      "email": "Email",
      "phone": "Telefon",
      "status": "Acces general",
      "created": "Data adăugării"
    },
    "invites_header": {
      "name": "Nume",
      "email": "E-mail",
      "phone": "Telefon",
      "added_on": "Data adăugării"
    },
    "status": {
      "active": "Activ",
      "restricted": "Restricționat"
    },
    "config": {
      "name": {
        "required": "Numele este obligatoriu",
        "max": "Numele poate avea maxim 100 de caractere",
        "min": "Numele poate avea minim 5 caractere",
        "invalid": "Numele are un format invalid",
        "label": "Nume și prenume*"
      },
      "email": {
        "required": "Email-ul este obligatoriu",
        "max": "Email-ul poate avea maxim 50 de caractere",
        "invalid": "Email-ul are un format invalid",
        "label": "Email*"
      },
      "phone": {
        "required": "Numărul de telefon este obligatoriu",
        "max": "Numărul de telefon poate avea maxim 15 caractere",
        "min": "Numărul de telefon poate avea minim 10 caractere",
        "invalid": "Numărul de telefon are un format invalid",
        "label": "Telefon*"
      }
    }
  },
  "organizations": {
    "load_error": "Eroare la încărcarea organizațiilor",
    "view": "Vizualizează ONG",
    "restrict": "Restricționează temporar",
    "title": "ONG-uri",
    "list": "Lista ONG-uri",
    "administer": " organizațiile înscrise în NGO Hub.",
    "restrict_error": "Eroare la restricționarea organizației",
    "activate_error": "Eroare la activarea organizației",
    "activate": "Activează",
    "restrict_success": "Organizație restricționată cu succes",
    "activate_success": "Organizație activată cu succes",
    "filter": {
      "registration": "Perioada de înregistrare",
      "users": "Număr de utilizatori",
      "status": "Status actualizare date"
    },
    "header": {
      "ong_alias": "ONG",
      "users": "Utilizatori",
      "register": "Înregistrare",
      "access": "Acces",
      "updated": "Ultima actualizare date",
      "status": "Status actualizare",
      "active": "Activ",
      "restricted": "Restricționat"
    }
  },
  "appstore": {
    "title": "Aplicații",
    "description": "Descoperă toate aplicațiile disponibile pentru profilul organizației tale. Află mai multe detalii despre fiecare și adaugă-le pe cele pe care vrei să le folosești.",
    "add": "Adaugă aplicație",
    "all": "Toate aplicațiile",
    "tabs": {
      "overview": "Prezentare generală aplicații",
      "requests": "Cereri acces aplicații"
    },
    "list": {
      "load_error": "Eroare la încărcarea aplicațiilor",
      "access_error": "Eroare la modificarea accesului",
      "remove_error": "Eroare la ștergerea aplicației",
      "remove_success": "Aplicație eliminată cu succes",
      "view": "Vizualizează aplicația",
      "activate": "Activează aplicația",
      "restrict": "Dezactivează temporar",
      "type": "Tip aplicație",
      "status": "Status",
      "remove": "Elimină definitiv",
      "confirmation": "Confirmă ștergerea aplicației?",
      "description": "Toate informațiile asociate aplicației vor fi șterse și aplicația nu va putea fi recoperată."
    },
    "create": {
      "error": "Eroare la crearea aplicației",
      "success": "Aplicație creată cu succes",
      "description": "Adaugă în câmpurile de mai jos datele generale ale unei noi aplicații",
      "edit": "Editare pagină aplicație",
      "generate": "Generare pagină aplicație",
      "general": "Date generale",
      "logo": "Logo aplicație",
      "upload": "Încarcă logo",
      "logo_descr": "Încarcă logo-ul aplicației. Dimensiune recomandată - latura mică minim 1000 px. Fișiere acceptate: jpeg, png.",
      "steps": "Pași pentru adăugarea aplicației",
      "steps_descr": "ySH%%%%%%%%%%%%%%%%%%%%%%%%%%%%%%%%%%%%%% - unde apare asta?",
      "step_add": "Adaugă mai mulți pași",
      "step_delete": "Șterge pas"
    },
    "type": {
      "independent": "Website independent",
      "data": "Colectează date din NGO Hub",
      "simple": "Necesită login simplu",
      "standalone": "Necesită login cu configurare"
    },
    "status": {
      "any": "Toate",
      "active": "Activ",
      "disabled": "Inactiv",
      "restricted": "Restricționat",
      "pending": "În așteptare",
      "pending_removal": "De Șters"
    },
    "header": {
      "name": "Aplicație",
      "type": "Tip aplicație",
      "status": "Status",
      "ong_number": "Numar ONGuri",
      "users": "Utilizatori"
    },
    "config": {
      "name": {
        "required": "Numele aplicației este obligatoriu",
        "max": "Numele aplicației nu poate avea mai mult de 100 de caractere",
        "min": "Numele aplicației nu poate avea mai puțin de 3 caractere",
        "invalid": "Numele aplicației are un format invalid",
        "label": "Denumirea aplicației*",
        "helper": "Alege o denumire de maxim 100 de caractere"
      },
      "type": {
        "label": "Tipul aplicației*",
        "required": "Tipul aplicației este obligatoriu"
      },
      "short": {
        "required": "Descrierea scurtă este obligatorie",
        "max": "Descrierea scurtă poate avea maxim 200 de caractere",
        "min": "Descrierea scurtă poate avea minim 50 de caractere",
        "label": "Descriere scurtă",
        "helper": "Descrie aplicația în maxim 200 de caractere"
      },
      "description": {
        "required": "Descrierea extinsă este obligatorie",
        "max": "Descrierea extinsă poate avea maxim 7000 de caractere",
        "min": "Descrierea extinsă poate avea minim 200 de caractere",
        "label": "Descriere extinsă aplicație*",
        "helper": "Include o descriere mai amplă, de maximum 7000 de caractere"
      },
      "website": {
        "label": "Link către website prezentare aplicație",
        "required": "Link-ul către website este obligatoriu"
      },
      "login_link": {
        "label": "Link login automat*",
        "required": "Link-ul către pagina de login este obligatoriu"
      },
      "video_link": {
        "label": "Link video prezentare*",
        "helper": "URL-ul trebuie să fie de forma embed de pe YT. (exemplu: https://www.youtube.com/embed/r23xQuM7jVo)",
        "required": "Link-ul către prezentarea video este obligatoriu"
      },
      "pulling_type": {
        "label": "Tip de date pentru pulling app",
        "options": {
          "practice_program": "Programe de practică",
          "civic_service": "Servicii"
        }
      },
      "step": {
        "min": "Pasul trebuie să aibă minim 2 caractere",
        "max": "Pasul trebuie să aibă maxim 100 de caractere",
        "label": "Pas"
      }
    },
    "request_modal": {
      "approve": {
        "title": "Aproba",
        "description": "Confirmă aprobarea solicitării",
        "confirm": "Da, aprob solicitarea"
      },
      "reject": {
        "title": "Respinge",
        "description": "Confirmă respingerea solicitării",
        "confirm": "Respinge solicitarea"
      }
    },
    "request_header": {
      "name": "Aplicație",
      "ong": "Organizație",
      "created_on": "Data solicitării"
    },
    "requests": {
      "load_error": "Eroare la încărcarea solicitărilor.",
      "status_error": "Eroare la schimbarea statusului",
      "view": "Vizualizează aplicație",
      "approve": "Aprobă",
      "reject": "Respinge",
      "status_update": "Status actualizat",
      "requests": "Solicitări",
      "date_added": "Data adăugării"
    },
    "form": {
      "title": "Date generale",
      "subtitle": "",
      "logo": "Logo aplicație",
      "upload_logo": "Încarcă logo",
      "upload_description": "Încarcă logo-ul aplicației. Dimensiune recomandată - latura mică minim 1000 px. Fișiere acceptate: jpeg, png.",
      "steps_title": "Pași pentru adăugarea aplicației",
      "steps_subtitle": "Adaugă și detaliază pașii necesari pentru obținerea accesului în aplicație",
      "add_step": "Adaugă pas",
      "delete_step": "Șterge pas"
    }
  },
  "app": {
    "title": "Aplicație",
    "tabs": {
      "description": "Descriere",
      "list": "Listă ONG-uri"
    },
    "details": {
      "website": "Vezi website",
      "how_to": "Cum poți activa aplicația pentru organizația ta",
      "request": "Solicită aplicația",
      "description": "Descriere",
      "video": "Video prezentare",
      "request_error": "Solicitarea nu a putut fi trimisă",
      "request_successful": "Solicitare trimisă cu succes",
      "add": "Adaugă aplicație",
      "remove_success": "Aplicație eliminată cu succes",
      "restricted": "Accesul la aplicație a fost restricționat",
      "auto": "Aplicația este adăugata automat la crearea contului NGO Hub și nu poate fi dezactivată.",
      "delete": "Elimină aplicație",
      "contact": "Te vom contacta în 24-48 de ore.",
      "active": "Aplicația este activă pentru organizația ta.",
      "define_active": "Lorem ipsum. Ce înseamnă faptul ca aplicația este activă. Conform cu nevoile ONG-ului tău. Un membru al echipei Code for Romania te va contacta pentru detalii suplimentare în cel mai scurt timp, pe emailul persoanei de contact menționat în profilul tău de organizație. Îți mulțumim.",
      "open": "Deschide aplicația",
      "pending": "Solicitarea ta așteaptă aprobare.",
      "configure": "Aplicația aceasta trebuie instalată și configurata conform cu nevoile ONG-ului tău. Un membru al echipei Code for Romania te va contacta pentru detalii suplimentare în cel mai scurt timp, pe emailul persoanei de contact menționat în profilul tău de organizație. Îți mulțumim.",
      "cancel": "Anulează solicitare",
      "restore": "Contactează-ne pentru restituirea accesului.",
      "close_button": "Elimină aplicația",
      "close_title": "Confirmă eliminarea aplicației",
      "close_description": "Confirmând eliminarea aplicației nu vei mai putea accesa aplicația din contul NGO HUb al organizației tale. Aplicația va rămâne disponibilă în tab-ul Aplicațiile mele de unde o vei putea solicita dacă vei vrea să o folosești din nou.",
      "another_description": "Descriere aplicație",
      "pending_removal": "Aplicația a fost marcată pentru a fi ștearsă",
      "disabled": {
        "title": "Accesul la aplicație este indisponibil momentan",
        "description": "Vom reveni cu noutăți în curând."
      },
      "practice_program": {
        "redirect_to_site": "Vezi profilul tău pe Practice4Good",
        "redirect_to_practice_programs": "Gestionează programe"
      },
      "services": {
        "redirect_to_site": "Vezi profilul tău pe Centrul Civic",
        "redirect_to_services": "Gestionează servicii"
      }
    },
    "list_header": {
      "name": "ONG",
      "user_count": "Utilizatori Individuali",
      "created_on": "Dată adăugare",
      "access": "Access"
    },
    "list": {
      "load_error": "Eroare la încărcarea organizațiilor",
      "title": "Lista ONG-uri",
      "activate": "Activează aplicație",
      "restrict": "Dezactivează aplicație",
      "remove": "Elimină definitiv"
    },
    "edit": {
      "title": "Editeaza aplicatie",
      "subtitle": "Lorem ipsum. Administrează de aici profilul tău de organizație pentru a putea accesa aplicațiile disponibile.",
      "page_title": "Editare pagina aplicatie",
      "success": "Aplicatie modificata cu succes!",
      "error": "Eroare la editarea aplicatiei"
    },
    "type": {
      "all": "Toate",
      "independent": "Website independent",
      "simple": "Necesita login simplu",
      "standalone": "Necesita login cu configurare"
    }
  },
  "header": {
    "enter": "Intră în cont",
    "my_account": "Contul meu",
    "log_out": "Deconectare"
  },
  "my_apps": {
    "title": "Aplicațiile mele",
    "subtitle": "Aici poți vizualiza și accesa toate aplicațiile activate în contul NGO Hub al organizației tale.",
    "open": "Deschide",
    "more": "Mai mult"
  },
  "requests": {
    "title": "Solicitări acces",
    "subtitle": "Administrează aici solicitările de acces ale organizațiilor în NGO HUb",
    "load_error": "Eroare la încărcarea solicitărilor",
    "status_error": "Eroare la schimbarea statusului",
    "status_update": "Status actualizat",
    "solved": "Solicitare soluționată",
    "description": "zYI339%%%%%%%%%%%%%%%%%%%%%%%%%%%%%%%%%%%",
    "reject": "Respinge",
    "approve": "Aprobă",
    "view_form": "Vizualizează formular",
    "requests": "Solicitări",
    "created_on": "Data adăugării",
    "data_pending": "Datele de mai jos corespund unei solicitări în curs de aprobare.",
    "modals": {
      "approve": {
        "title": "Aprobă și trimite confirmarea",
        "description": "În urma aprobării, ONG-ul va primi un e-mail de confirmare pe adresa oferită la înregistrare și un link pe care îl poate accesa pentru a finaliza procesul și a avea acces în platformă. Confirmă aprobarea?",
        "confirm": "Da, aprob solicitarea"
      },
      "reject": {
        "title": "Respinge și trimite e-mail",
        "description": "În urma respingerii, ONG-ul va primi un e-mail de confirmare pe adresa oferită la înregistrare. Confirmă respingerea?",
        "confirm": "Respinge solicitarea"
      }
    },
    "constants": {
      "approved": "Aprobat",
      "rejected": "Respins",
      "pending": "În procesare"
    },
    "header": {
      "org_name": "Organizație",
      "name": "Nume",
      "email": "Email",
      "phone": "Telefon",
      "status": "Status",
      "created_on": "Data adăugării",
      "status_error": "Eroare"
    }
  },
  "routes": {
    "dashboard": "Tablou de bord",
    "organization": "Organizația mea",
    "apps": "Aplicațiile mele",
    "users": "Utilizatori",
    "store": "Toate aplicațiile",
    "organizations": "ONG-uri",
    "requests": "Solicitări Acces",
    "practice_programs": "Programe de Practică"
  },
  "dashboard": {
    "title": "Dashboard",
    "about": "Despre ONGHub",
    "statistics": {
      "mean_number_of_users": "Număr mediu de utilizatori per organizație",
      "number_of_active_organizations": "Organizații active în NGO Hub",
      "number_of_apps": "Aplicații disponibile",
      "number_of_pending_requests": "Cereri înscriere organizații în așteptare",
      "number_of_updated_organizations": "Număr de organizații cu datele actualizate",
      "number_of_users": "Număr total de utilizatori individuali",
      "next_update": "Următoarea actualizare de date va fi necesară la 30 Iunie 2024.",
      "active_apps": "Aplicațiile active",
      "view_active_apps": "Vezi aplicațiile active",
      "active_users": "Utilizatori în organizație",
      "handle_users": "Gestionează utilizatori",
      "view_data": "Vizualizează datele",
      "updated_data": "Datele organizației sunt actualizate",
      "outdated_data": "Datele organizației nu sunt actualizate",
      "error": "Eroare la preluarea datelor",
      "active_organizations": "Active",
      "inactive_organizations": "Inactive",
      "accepted_requests": "Acceptate",
      "rejected_requests": "Refuzate",
      "organization_chart": "Organizații în NGO Hub",
      "request_chart": "Cereri înscriere în NGO Hub",
      "organization_statistics_error": "Eroare la încărcarea statisticilor despre organizație",
      "requests_statistics_error": "Eroare la încărcarea statisticilor despre cereri în organizație",
      "user_list": "Listă utilizatori",
      "filter": {
        "yearly": "Din totdeauna",
        "monthly": "Lunar",
        "daily": "Zilnic"
      }
    },
    "activity_title": "Organizație activă în NGO Hub din",
    "last_updated_on": "Ultima actualizare de date"
  },
  "civic_center_service": {
    "wrapper": {
      "title": "Serviciile mele",
      "description": "Lorem ipsum",
      "add_button": "Adaugă Serviciu"
    },
    "list": {
      "error": "Eroare la încărcarea listei de servicii"
    },
    "add": {
      "title": "Adaugă Serviciu",
      "card_title": "Descriere Serviciu"
    },
    "edit": {
      "title": "Modifica Serviciu",
      "card_title": "Descriere Serviciu"
    },
    "form": {
      "section": {
        "online": {
          "title": "Access online",
          "description": "Lorem Ipsum is simply dummy text of the printing and typesetting industry. Lorem Ipsum has been the industry's standard dummy text ever since the 1500s"
        },
        "email_or_phone": {
          "title": "Access prin e-mail sau telefon",
          "description": "Lorem Ipsum is simply dummy text of the printing and typesetting industry. Lorem Ipsum has been the industry's standard dummy text ever since the 1500s"
        },
        "physical": {
          "title": "Access prin prezentare la locație",
          "description": "Lorem Ipsum is simply dummy text of the printing and typesetting industry. Lorem Ipsum has been the industry's standard dummy text ever since the 1500s"
        }
      },
      "name": {
        "required": "Denumirea serviciului este obligatoriu",
        "min": "Denumirea nu poate avea mai puțin de 3 caractere",
        "max": "Denumirea nu poate avea mai mult de 50 caractere",
        "pattern": "Denumirea nu are formatul valid.",
        "label": "Denumirea serviciului*",
        "helper": "",
        "placeholder": "Denumirea serviciului"
      },
      "location": {
        "required": "Locația este obligatorie",
        "label": "Locația unde este disponibil serviciul*",
        "helper": "",
        "placeholder": "București"
      },
      "start_date": {
        "required": "Data început este obligatorie",
        "label": "Data început serviciu*",
        "helper": "",
        "placeholder": "31.12.2999"
      },
      "end_date": {
        "label": "Data sfârșit serviciu*",
        "helper": "",
        "placeholder": "31.12.2999",
        "start_date_after_end_date": "Data sfârșit nu poate fi mai mica decat data de început"
      },
      "is_period_not_determined": {
        "label": "Perioada nedeterminata",
        "helper": ""
      },
      "short_description": {
        "required": "Descrierea este obligatorie",
        "min": "Descrierea nu poate avea mai puțin de 3 caractere",
        "max": "Descrierea nu poate avea mai mult de 250 caractere",
        "pattern": "Descrierea nu are formatul valid.",
        "label": "Descriere scurtă serviciu*",
        "helper": "Descrie serviciul oferit în 3-250 caractere",
        "placeholder": "Lorem ipsum"
      },
      "long_description": {
        "required": "Descrierea este obligatorie",
        "min": "Descrierea nu poate avea mai puțin de 3 caractere",
        "max": "Descrierea nu poate avea mai mult de 3000 caractere",
        "pattern": "Descrierea nu are formatul valid.",
        "label": "Descriere extinsa serviciu*",
        "helper": "Adaugă o descriere cat mai cuprinzătoare a serviciului oferit",
        "placeholder": "Lorem ipsum"
      },
      "domains": {
        "required": "Domeniul este obligatoriu",
        "label": "Domenii*",
        "helper": "Selectează minim un domeniu"
      },
      "age_category": {
        "label": "Categorie vârstă*",
        "helper": "Selectează minim o categorie de vârstă, sau pe toate",
        "required": "Categoria de vârstă este obligatorie"
      },
      "online": {
        "toggle": {
          "label": "Serviciul poate fi accesat online"
        },
        "link": {
          "required": "Link-ul este obligatoriu",
          "pattern": "Formatul link-ului este invalid.",
          "label": "Link către pagina de access (buton)*",
          "helper": "Adaugă linkul prin care oricine poate accesa acest serviciu.",
          "placeholder": ""
        },
        "description": {
          "max": "Descrierea nu poate avea mai mult de 1000 caractere",
          "pattern": "Descrierea nu are formatul valid.",
          "label": "Descriere access online",
          "placeholder": "Lorem ipsum"
        }
      },
      "email_or_phone": {
        "toggle": {
          "label": "Serviciul poate fi accesat prin telefon sau e-mail"
        },
        "phone": {
          "required": "Numărul de telefon este obligatoriu",
          "min": "Numărul de telefon nu poate avea mai puțin de 10 caractere",
          "max": "Numărul de telefon nu poate avea mai mult de 15 caractere",
          "pattern": "Numărul de telefon are un format invalid",
          "helper": "Numărul de telefon la care solicitantul poate solicita serviciul",
          "label": "Telefon*"
        },
        "email": {
          "required": "Email-ul este obligatoriu",
          "max": "Email-ul nu poate avea mai mult de 50 de caractere",
          "pattern": "Email-ul are un format invalid",
          "helper": "Adresa de e-mail la care solicitantul poate solicita serviciul",
          "label": "E-mail*"
        },
        "description": {
          "max": "Descrierea nu poate avea mai mult de 1000 caractere",
          "pattern": "Descrierea nu are formatul valid.",
          "label": "Descriere access prin e-mail",
          "placeholder": "Lorem ipsum"
        }
      },
      "physical": {
        "toggle": {
          "label": "Serviciul poate fi accesat prin prezentare la locație"
        },
        "address": {
          "required": "Adresa este obligatorie",
          "max": "Adresa nu poate avea mai mult de 300 caractere",
          "pattern": "Adresa nu are formatul valid.",
          "label": "Adresa serviciu*",
          "helper": "Introduceți locația exacta de unde o persoana poate accesa serviciul"
        },
        "description": {
          "max": "Descrierea formatata nu poate avea mai mult de 1000 caractere",
          "label": "Descriere access fizic",
          "placeholder": "Lorem ipsum",
          "helper": "Menționează orele de program sau dacă este necesar ca solicitantul sa aducă ceva, maxim 250 caractere"
        }
      },
      "access": {
        "mandatory": "Cel puțin un tip de access este obligatoriu"
      }
    },
    "feedback": {
      "success_create": "Serviciul a fost creat",
      "success_update": "Serviciul a fost modificat cu success",
      "success_delete": "Serviciul a fost șters",
      "error_create": "Eroare la crearea serviciului",
      "error_update": "Eroare la modificarea serviciului",
      "error_delete": "Eroare la ștergerea serviciului"
    },
    "details": {
      "available": "Disponibil",
      "age_category": "Categorie de vârstă",
      "domains": "Domenii",
      "email": "E-mail",
      "phone": "Telefon",
      "address": "Adresa",
      "access": {
        "online": {
          "title": "Online",
          "description": "Lorem Ipsum is simply dummy text of the printing and typesetting industry. Lorem Ipsum has been the industry's standard dummy text ever since the 1500s,"
        },
        "email_or_phone": {
          "title": "Prin e-mail sau telefon",
          "description": "Lorem Ipsum is simply dummy text of the printing and typesetting industry. Lorem Ipsum has been the industry's standard dummy text ever since the 1500s,"
        },
        "physical": {
          "title": "Prin prezentare la adresa",
          "description": "Lorem Ipsum is simply dummy text of the printing and typesetting industry. Lorem Ipsum has been the industry's standard dummy text ever since the 1500s,"
        }
      },
      "delete_modal": {
        "title": "Șterge Serviciu",
        "description": "Lorem Ipsum is simply dummy text of the printing and typesetting industry"
      }
    }
  },
  "practice_program": {
    "add": {
      "title": "Adaugă program de practică",
      "card_title": "Descriere Program"
    },
    "edit": {
      "title": "Modifica program de practică",
      "card_title": "Descriere Program"
    },
    "form": {
      "title": {
        "required": "Titlul programului este obligatoriu",
        "min": "Titlul nu poate avea mai puțin de 3 caractere",
        "max": "Titlul nu poate avea mai mult de 50 caractere",
        "pattern": "Titlul nu are formatul valid.",
        "label": "Titlu program de practică*",
        "helper": "",
        "placeholder": "Program de Practică"
      },
      "location": {
        "required": "Orașul este obligatoriu",
        "label": "Oraș*",
        "helper": "Începe să scrii numele localității în câmpul de mai sus, apoi selectează-l pe cel dorit din listă",
        "placeholder": "Miercurea Ciuc"
      },
      "deadline": {
        "label": "Deadline aplicare",
        "helper": "Alege data din calendar",
        "placeholder": "31.12.2025"
      },
      "description": {
        "required": "Descrierea este obligatorie",
        "min": "Descrierea nu poate avea mai puțin de 3 caractere",
        "max": "Descrierea nu poate avea mai mult de 3000 caractere",
        "pattern": "Descrierea nu are formatul valid.",
        "label": "Descrierea program de practică*",
        "helper": "",
        "placeholder": "Lorem ipsum"
      },
      "start_date": {
        "required": "Data de început este obligatorie",
        "label": "Data început program de practică*",
        "helper": "",
        "placeholder": "31.12.2999"
      },
      "end_date": {
        "label": "Dată sfârșit program de practică*",
        "helper": "",
        "placeholder": "31.12.2999",
        "start_date_after_end_date": "Data de sfârșit nu poate fi anterioară datei de început."
      },
      "is_period_not_determined": {
        "label": "Perioada nedeterminata",
        "helper": ""
      },
      "min_working_hours": {
        "required": "Câmpul este obligatoriu",
        "min": "Câmpul nu poate fi mai mic decat 0",
        "label": "Număr ore (minim)",
        "helper": "",
        "placeholder": "0"
      },
      "max_working_hours": {
        "required": "Câmpul este obligatoriu",
        "min": "Câmpul nu poate fi mai mic decat 0",
        "label": "Număr ore (maxim)",
        "helper": "",
        "placeholder": "0",
        "min_larger_than_max": "Numărul maxim de ore lucrate nu poate fi mai mic decat numărul minim de ore lucrate"
      },
      "link": {
        "pattern": "Formatul link-ului este invalid.",
        "label": "Link către pagina de aplicare (button)",
        "helper": "Adaugă link-ul prin care oricine poate aplica la programul de practică",
        "placeholder": "www.google.com"
      },
      "domains": {
        "required": "Domeniul este obligatoriu",
        "label": "Domenii*",
        "helper": "Selectează minim un domeniu"
      },
      "skills": {
        "label": "Participantul va învăța (cuvinte cheie)",
        "helper": "Adaugă abilități pe care participanții la program vor avea ocazia să le dezvolte în timpul programului",
        "placeholder": "Selectează/Adaugă..."
      },
      "faculties": {
        "label": "Facultăți",
        "helper": "Completează doar dacă programul de practică este dedicat numai studenților unor anumite facultăți",
        "placeholder": "Selectează..."
      }
    },
    "list": {
      "title": "Programele mele de practică"
    },
    "details": {
      "deadline": "Deadline aplicare",
      "deadline_unlimited": "nelimitat",
      "period": "Perioada program",
      "period_starting_with": "Începând cu",
      "working_hours": "Număr de ore",
      "faculties": "Dedicat studenților la",
      "domains": "Domenii",
      "skills": "Vei învăța",
      "list_error": "Eroare la încărcarea datelor",
      "delete_modal": {
        "title": "Șterge Program Practica",
        "description": "ZC0%%%%%%%%%%%%%%%%%%%%%%%%%%% ce se întâmplă cu datele"
      }
    },
    "feedback": {
      "success_create": "Programul de practică a fost creat",
      "success_update": "Programul de practică a fost modificat cu success",
      "success_delete": "Programul de practică a fost șters",
      "error_create": "Eroare la crearea programului de practică",
      "error_update": "Eroare la modificarea programului de practică",
      "error_delete": "Eroare la ștergerea programului de practică"
    }
  },
  "feedback": {
    "title": "Feedback",
    "header": {
      "service_name": "Serviciu",
      "rating": "Rating",
      "interaction_date": "Data interacționării",
      "feedback_author": "Autor",
      "created_on": "Data feedback"
    },
    "action": {
      "load_error": "Eroare la încărcarea feedback-urilor",
      "remove_error": "Eroare la ștergerea feedback-ului",
      "remove_success": "Feedback șters cu succes"
    },
    "remove_modal": {
      "title": "Șterge feedback",
      "description": "Confirmă ștergerea feedback-ului?"
    },
    "view_modal": {
      "details": "Detalii feedback",
      "author_name": "Nume autor feedback",
      "interaction_when": "Când ai interacționat cu serviciul?",
      "interaction_how": "Cum a fost interacțiunea ta cu acest serviciu?",
      "date_added": "Data acordării feedback-ului"
    }
  }
}<|MERGE_RESOLUTION|>--- conflicted
+++ resolved
@@ -27,12 +27,8 @@
       "completed": "Completat",
       "not_completed": "Necompletat"
     },
-<<<<<<< HEAD
     "any": "Toate",
-    "restricted": "Restrictionat",
-=======
     "restricted": "Restricționat",
->>>>>>> 966289b0
     "active": "Activ",
     "inactive": "Inactiv",
     "no_data": "Nu există date de afișat",
@@ -717,13 +713,9 @@
     },
     "filters": {
       "active": "Activ",
-<<<<<<< HEAD
-      "restricted": "Restrictionat",
       "any": "Toate",
-      "all": "Toate"
-=======
+      "all": "Toate",
       "restricted": "Restricționat"
->>>>>>> 966289b0
     },
     "list_header": {
       "name": "Nume",
