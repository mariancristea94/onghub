export const AMPLIFY_CONFIG = {
  Auth: {
    region: process.env.REACT_APP_AWS_REGION,
    userPoolId: process.env.REACT_APP_USER_POOL_ID,
    userPoolWebClientId: process.env.REACT_APP_USER_POOL_CLIENT_ID, // ONGHub
  },
  oauth: {
<<<<<<< HEAD
    domain: 'onghub2.auth.eu-central-1.amazoncognito.com',
=======
    domain: process.env.REACT_APP_COGNITO_OAUTH_DOMAIN,
>>>>>>> 711791f5
    scope: ['email', 'profile', 'openid', 'aws.cognito.signin.user.admin'],
    redirectSignIn: process.env.REACT_APP_FRONTEND_URL,
    redirectSignOut: process.env.REACT_APP_FRONTEND_URL,
    responseType: 'code', // or 'token', note that REFRESH token will only be generated when the responseType is code
  },
  // cookieStorage: {
  //   domain: 'localhost',
  //   secure: false,
  //   path: '/',
  //   expires: 365,
  // },
};<|MERGE_RESOLUTION|>--- conflicted
+++ resolved
@@ -5,11 +5,7 @@
     userPoolWebClientId: process.env.REACT_APP_USER_POOL_CLIENT_ID, // ONGHub
   },
   oauth: {
-<<<<<<< HEAD
-    domain: 'onghub2.auth.eu-central-1.amazoncognito.com',
-=======
     domain: process.env.REACT_APP_COGNITO_OAUTH_DOMAIN,
->>>>>>> 711791f5
     scope: ['email', 'profile', 'openid', 'aws.cognito.signin.user.admin'],
     redirectSignIn: process.env.REACT_APP_FRONTEND_URL,
     redirectSignOut: process.env.REACT_APP_FRONTEND_URL,
